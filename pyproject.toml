[build-system]
requires = ["setuptools"]
build-backend = "setuptools.build_meta"

[tool.pytest.ini_options]
testpaths = ["tests/"]

[tool.coverage.run]
source = ["vivarium"]

[tool.coverage.report]
show_missing = true

[tool.black]
line_length = 94
exclude = '''.*examples.*'''

[tool.isort]
line_length = 94
profile = "black"
multi_line_output = 3 # Vertical Hanging Indent, see https://pypi.org/project/isort/
skip_glob = ["*/examples/*", "**/examples/*"]

[tool.mypy]
# This is the global mypy configuration.
strict = true  # See all the enabled flags `mypy --help | grep -A 10 'Strict mode'`
disallow_any_unimported = false
implicit_reexport = true
exclude = [
    'build',
    # Files below here should have their errors fixed and then be removed from this list
    # You will need to remove the mypy: ignore-errors comment from the file heading as well
    'docs/source/conf.py',
    'setup.py',
    'src/vivarium/examples/disease_model/__init__.py',
    'src/vivarium/examples/disease_model/disease.py',
    'src/vivarium/examples/disease_model/intervention.py',
    'src/vivarium/examples/disease_model/mortality.py',
    'src/vivarium/examples/disease_model/observer.py',
    'src/vivarium/examples/disease_model/population.py',
    'src/vivarium/examples/disease_model/risk.py',
    'src/vivarium/interface/cli.py',
    'src/vivarium/testing_utilities.py',
    'tests/examples/test_disease_model.py',
    'tests/framework/results/test_context.py',
    'tests/framework/results/test_interface.py',
    'tests/framework/results/test_manager.py',
    'tests/framework/results/test_observation.py',
    'tests/framework/results/test_observer.py',
    'tests/framework/results/test_stratification.py',
    'tests/framework/test_configuration.py',
    'tests/framework/test_engine.py',
    'tests/framework/test_event.py',
    'tests/framework/test_lifecycle.py',
    'tests/framework/test_plugins.py',
    'tests/framework/test_state_machine.py',
<<<<<<< HEAD
    'tests/framework/test_utilities.py',
=======
    'tests/framework/test_time.py',
    #'tests/framework/test_utilities.py',
>>>>>>> f8add57f
    'tests/framework/test_values.py',
    'tests/helpers.py',
    'tests/interface/test_cli.py',
    'tests/interface/test_utilities.py',
]

disable_error_code = []

# handle mypy errors when 3rd party packages are not typed.
[[tool.mypy.overrides]]
module = [
    "scipy.*",
    "ipywidgets.*",
    "Ipython.*",
    "dill",
    "tables.*"
]
ignore_missing_imports = true<|MERGE_RESOLUTION|>--- conflicted
+++ resolved
@@ -54,12 +54,6 @@
     'tests/framework/test_lifecycle.py',
     'tests/framework/test_plugins.py',
     'tests/framework/test_state_machine.py',
-<<<<<<< HEAD
-    'tests/framework/test_utilities.py',
-=======
-    'tests/framework/test_time.py',
-    #'tests/framework/test_utilities.py',
->>>>>>> f8add57f
     'tests/framework/test_values.py',
     'tests/helpers.py',
     'tests/interface/test_cli.py',
