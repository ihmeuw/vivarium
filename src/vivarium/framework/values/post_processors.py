from __future__ import annotations

from datetime import timedelta
from typing import TYPE_CHECKING, Any, Protocol

import numpy as np
import pandas as pd

from vivarium.framework.utilities import from_yearly
from vivarium.framework.values.exceptions import DynamicValueError
from vivarium.types import NumberLike

if TYPE_CHECKING:
    from vivarium.framework.values.manager import ValuesManager


class PostProcessor(Protocol):
    def __call__(self, value: Any, manager: ValuesManager) -> Any:
        ...


class AttributePostProcessor(Protocol):
    """An attribute pipeline post-processor must return a pd.Series or pd.DataFrame."""

    def __call__(
        self, index: pd.Index[int], value: Any, manager: ValuesManager
    ) -> pd.Series[Any] | pd.DataFrame:
        ...


def rescale_post_processor(
<<<<<<< HEAD
    value: pd.Series[Any] | pd.DataFrame, manager: ValuesManager
) -> pd.Series[Any] | pd.DataFrame:
=======
    index: pd.Index[int], value: NumberLike, manager: ValuesManager
) -> pd.Series[float] | pd.DataFrame:
>>>>>>> 071e89c6
    """Rescales annual rates to time-step appropriate rates.

    This should only be used with a simulation using a
    :class:`~vivarium.framework.time.DateTimeClock` or another implementation
    of a clock that traffics in pandas date-time objects.

    Parameters
    ----------
    index
        The index of the population for which the attribute is being produced.
    value
        Annual rates.
    manager
        The ValuesManager for this simulation.

    Returns
    -------
        The annual rates rescaled to the size of the current time step size.
    """
<<<<<<< HEAD
    return value.mul(
        manager.simulant_step_sizes(value.index).astype("timedelta64[ns]").dt.total_seconds()
        / (60 * 60 * 24 * 365.0),
        axis=0,
    )
=======
    if isinstance(value, (pd.Series, pd.DataFrame)):
        return value.mul(
            manager.simulant_step_sizes(value.index)
            .astype("timedelta64[ns]")
            .dt.total_seconds()
            / (60 * 60 * 24 * 365.0),
            axis=0,
        )
    time_step = manager.step_size()
    if not isinstance(time_step, (pd.Timedelta, timedelta)):
        raise DynamicValueError(
            "The rescale post processor requires a time step size that is a "
            "datetime timedelta or pandas Timedelta object."
        )
    if isinstance(value, (int, float)):
        return pd.Series(from_yearly(value, time_step), index=index)
    elif isinstance(value, np.ndarray):
        if value.ndim == 1:
            return pd.Series(from_yearly(value, time_step), index=index)
        elif value.ndim == 2:
            return pd.DataFrame(from_yearly(value, time_step), index=index)
        else:
            raise DynamicValueError(
                f"Numpy arrays with {value.ndim} dimensions are not supported. "
                "Only 1D and 2D arrays are allowed."
            )
    else:
        raise NotImplementedError
>>>>>>> 071e89c6


def union_post_processor(
    index: pd.Index[int], values: list[NumberLike], manager: ValuesManager
) -> NumberLike:
    """Computes a probability on the union of the sample spaces in the values.

    Given a list of values where each value is a probability of an independent
    event, this post processor computes the probability of the union of the
    events.

    .. list-table::
       :width: 100%
       :widths: 1 3

       * - :math:`p_x`
         - Probability of event x
       * - :math:`1 - p_x`
         - Probability of not event x
       * - :math:`\prod_x(1 - p_x)`
         - Probability of not any events x
       * - :math:`1 - \prod_x(1 - p_x)`
         - Probability of any event x

    Parameters
    ----------
    values
        A list of independent proportions or probabilities, either
        as numbers or as a something we can broadcast addition and
        multiplication over.

    Returns
    -------
        The probability over the union of the sample spaces represented
        by the original probabilities.
    """
    # if there is only one value, return the value
    if len(values) == 1:
        return values[0]

    # if there are multiple values, calculate the joint value
    product: NumberLike = 1
    for v in values:
        new_value = 1 - v
        product = product * new_value
    joint_value = 1 - product
    return joint_value<|MERGE_RESOLUTION|>--- conflicted
+++ resolved
@@ -29,13 +29,8 @@
 
 
 def rescale_post_processor(
-<<<<<<< HEAD
-    value: pd.Series[Any] | pd.DataFrame, manager: ValuesManager
-) -> pd.Series[Any] | pd.DataFrame:
-=======
     index: pd.Index[int], value: NumberLike, manager: ValuesManager
 ) -> pd.Series[float] | pd.DataFrame:
->>>>>>> 071e89c6
     """Rescales annual rates to time-step appropriate rates.
 
     This should only be used with a simulation using a
@@ -55,13 +50,6 @@
     -------
         The annual rates rescaled to the size of the current time step size.
     """
-<<<<<<< HEAD
-    return value.mul(
-        manager.simulant_step_sizes(value.index).astype("timedelta64[ns]").dt.total_seconds()
-        / (60 * 60 * 24 * 365.0),
-        axis=0,
-    )
-=======
     if isinstance(value, (pd.Series, pd.DataFrame)):
         return value.mul(
             manager.simulant_step_sizes(value.index)
@@ -90,7 +78,6 @@
             )
     else:
         raise NotImplementedError
->>>>>>> 071e89c6
 
 
 def union_post_processor(
