--- conflicted
+++ resolved
@@ -1,12 +1,8 @@
-<<<<<<< HEAD
-**2.2.0 - 10/19/23**
-=======
 **2.2.1 - 10/24/23**
 
  - Hotfix to expose ScalarValue at the lookup package level
 
 **2.2.0 - 10/24/23**
->>>>>>> f086bd22
 
  - Refactor Manager configuration defaults
  - Throw an error if simulation attempts to use a component that is not an instance of Component
