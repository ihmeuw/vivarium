[build-system]
requires = ["setuptools"]
build-backend = "setuptools.build_meta"

[tool.pytest.ini_options]
testpaths = ["tests/"]

[tool.coverage.run]
source = ["vivarium"]

[tool.coverage.report]
show_missing = true

[tool.black]
line_length = 94
exclude = '''.*examples.*'''

[tool.isort]
line_length = 94
profile = "black"
multi_line_output = 3 # Vertical Hanging Indent, see https://pypi.org/project/isort/
skip_glob = ["*/examples/*", "**/examples/*"]

[tool.mypy]
# This is the global mypy configuration.
strict = true  # See all the enabled flags `mypy --help | grep -A 10 'Strict mode'`
disallow_any_unimported = false
implicit_reexport = true
exclude = [
    'build',
    # Files below here should have their errors fixed and then be removed from this list
    # You will need to remove the mypy: ignore-errors comment from the file heading as well
    'docs/source/conf.py',
    'setup.py',
    'src/vivarium/examples/boids/forces.py',
    'src/vivarium/examples/boids/movement.py',
    'src/vivarium/examples/boids/neighbors.py',
    'src/vivarium/examples/boids/population.py',
    'src/vivarium/examples/boids/visualization.py',
    'src/vivarium/examples/disease_model/__init__.py',
    'src/vivarium/examples/disease_model/disease.py',
    'src/vivarium/examples/disease_model/intervention.py',
    'src/vivarium/examples/disease_model/mortality.py',
    'src/vivarium/examples/disease_model/observer.py',
    'src/vivarium/examples/disease_model/population.py',
    'src/vivarium/examples/disease_model/risk.py',
    'src/vivarium/framework/components/manager.py',
    'src/vivarium/framework/components/parser.py',
    'src/vivarium/framework/engine.py',
    'src/vivarium/framework/population/manager.py',
    'src/vivarium/framework/population/population_view.py',
<<<<<<< HEAD
    'src/vivarium/framework/results/interface.py',
=======
    'src/vivarium/framework/state_machine.py',
>>>>>>> d585f57d
    'src/vivarium/interface/cli.py',
    'src/vivarium/interface/interactive.py',
    'src/vivarium/testing_utilities.py',
    'tests/conftest.py',
    'tests/examples/test_disease_model.py',
    'tests/framework/artifact/test_artifact.py',
    'tests/framework/artifact/test_hdf.py',
    'tests/framework/artifact/test_manager.py',
    'tests/framework/components/mocks.py',
    'tests/framework/components/test_component.py',
    'tests/framework/components/test_manager.py',
    'tests/framework/components/test_parser.py',
    'tests/framework/lookup/test_interpolation.py',
    'tests/framework/lookup/test_lookup.py',
    'tests/framework/population/test_manager.py',
    'tests/framework/population/test_population_view.py',
    'tests/framework/randomness/conftest.py',
    'tests/framework/randomness/test_crn.py',
    'tests/framework/randomness/test_index_map.py',
    'tests/framework/randomness/test_manager.py',
    'tests/framework/randomness/test_reproducibility.py',
    'tests/framework/randomness/test_stream.py',
    'tests/framework/results/helpers.py',
    'tests/framework/results/test_context.py',
    'tests/framework/results/test_interface.py',
    'tests/framework/results/test_manager.py',
    'tests/framework/results/test_observation.py',
    'tests/framework/results/test_observer.py',
    'tests/framework/results/test_stratification.py',
    'tests/framework/test_configuration.py',
    'tests/framework/test_engine.py',
    'tests/framework/test_event.py',
    'tests/framework/test_lifecycle.py',
    'tests/framework/test_plugins.py',
    'tests/framework/test_state_machine.py',
    'tests/framework/test_time.py',
    'tests/framework/test_utilities.py',
    'tests/framework/test_values.py',
    'tests/helpers.py',
    'tests/interface/test_cli.py',
    'tests/interface/test_utilities.py',
]

disable_error_code = []

# handle mypy errors when 3rd party packages are not typed.
[[tool.mypy.overrides]]
module = [
    "scipy.*",
    "ipywidgets.*",
    "Ipython.*",
]
ignore_missing_imports = true<|MERGE_RESOLUTION|>--- conflicted
+++ resolved
@@ -49,11 +49,6 @@
     'src/vivarium/framework/engine.py',
     'src/vivarium/framework/population/manager.py',
     'src/vivarium/framework/population/population_view.py',
-<<<<<<< HEAD
-    'src/vivarium/framework/results/interface.py',
-=======
-    'src/vivarium/framework/state_machine.py',
->>>>>>> d585f57d
     'src/vivarium/interface/cli.py',
     'src/vivarium/interface/interactive.py',
     'src/vivarium/testing_utilities.py',
