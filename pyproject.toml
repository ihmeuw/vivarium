--- conflicted
+++ resolved
@@ -42,11 +42,6 @@
     'src/vivarium/interface/cli.py',
     'src/vivarium/testing_utilities.py',
     'tests/examples/test_disease_model.py',
-<<<<<<< HEAD
-    'tests/framework/results/helpers.py',
-=======
-    'tests/framework/population/test_manager.py',
->>>>>>> 8cd4a4fb
     'tests/framework/results/test_context.py',
     'tests/framework/results/test_interface.py',
     'tests/framework/results/test_manager.py',
