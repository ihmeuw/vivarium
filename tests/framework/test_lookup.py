import itertools
<<<<<<< HEAD
from typing import Union
=======
>>>>>>> 82f6e62e

import numpy as np
import pandas as pd
import pytest

from vivarium import InteractiveContext
from vivarium.framework.lookup import LookupTable, validate_build_table_parameters
from vivarium.testing_utilities import TestPopulation, build_table


@pytest.mark.skip(reason="only order 0 interpolation currently supported")
def test_interpolated_tables(base_config):
    year_start = base_config.time.start.year
    year_end = base_config.time.end.year
    years = build_table(lambda age, sex, year: year, year_start, year_end)
    ages = build_table(lambda age, sex, year: age, year_start, year_end)
    one_d_age = ages.copy()
    one_d_age = one_d_age.drop_duplicates()
    base_config.update(
        {"population": {"population_size": 10000}, "interpolation": {"order": 1}}
    )  # the results we're checking later assume interp order 1

    simulation = InteractiveContext(components=[TestPopulation()], configuration=base_config)
    manager = simulation._tables
    years = manager.build_table(
        years,
        key_columns=("sex",),
        parameter_columns=(
            "age",
            "year",
        ),
        value_columns=None,
    )
    ages = manager.build_table(
        ages,
        key_columns=("sex",),
        parameter_columns=(
            "age",
            "year",
        ),
        value_columns=None,
    )
    one_d_age = manager.build_table(
        one_d_age, key_columns=("sex",), parameter_columns=("age",), value_columns=None
    )

    pop = simulation.get_population(untracked=True)
    result_years = years(pop.index)
    result_ages = ages(pop.index)
    result_ages_1d = one_d_age(pop.index)

    fractional_year = simulation._clock.time.year
    fractional_year += simulation._clock.time.timetuple().tm_yday / 365.25

    assert np.allclose(result_years, fractional_year)
    assert np.allclose(result_ages, pop.age)
    assert np.allclose(result_ages_1d, pop.age)

    simulation._clock._time += pd.Timedelta(30.5 * 125, unit="D")
    simulation._population._population.age += 125 / 12

    result_years = years(pop.index)
    result_ages = ages(pop.index)
    result_ages_1d = one_d_age(pop.index)

    fractional_year = simulation._clock.time.year
    fractional_year += simulation._clock.time.timetuple().tm_yday / 365.25

    assert np.allclose(result_years, fractional_year)
    assert np.allclose(result_ages, pop.age)
    assert np.allclose(result_ages_1d, pop.age)


@pytest.mark.skip(reason="only order 0 interpolation currently supported")
def test_interpolated_tables_without_uninterpolated_columns(base_config):
    year_start = base_config.time.start.year
    year_end = base_config.time.end.year
    years = build_table(lambda age, sex, year: year, year_start, year_end)
    del years["sex"]
    years = years.drop_duplicates()
    base_config.update(
        {"population": {"population_size": 10000}, "interpolation": {"order": 1}}
    )  # the results we're checking later assume interp order 1

    simulation = InteractiveContext(components=[TestPopulation()], configuration=base_config)
    manager = simulation._tables
    years = manager.build_table(
        years,
        key_columns=(),
        parameter_columns=(
            "year",
            "age",
        ),
        value_columns=None,
    )

    result_years = years(simulation.get_population().index)

    fractional_year = simulation._clock.time.year
    fractional_year += simulation._clock.time.timetuple().tm_yday / 365.25

    assert np.allclose(result_years, fractional_year)

    simulation._clock._time += pd.Timedelta(30.5 * 125, unit="D")

    result_years = years(simulation.get_population().index)

    fractional_year = simulation._clock.time.year
    fractional_year += simulation._clock.time.timetuple().tm_yday / 365.25

    assert np.allclose(result_years, fractional_year)


def test_interpolated_tables__exact_values_at_input_points(base_config):
    year_start = base_config.time.start.year
    year_end = base_config.time.end.year
    years = build_table(lambda age, sex, year: year, year_start, year_end)
    input_years = years.year_start.unique()
    base_config.update({"population": {"population_size": 10000}})

    simulation = InteractiveContext(components=[TestPopulation()], configuration=base_config)
    manager = simulation._tables
    years = manager._build_table(
        years, key_columns=["sex"], parameter_columns=["age", "year"], value_columns=None
    )

    for year in input_years:
        simulation._clock._time = pd.Timestamp(year, 1, 1)
        assert np.allclose(
            years(simulation.get_population().index), simulation._clock.time.year + 1 / 365
        )


def test_interpolated_tables__only_categorical_parameters(base_config):
    sexes = ["Female", "Male"]
    locations = ["USA", "Canada", "Mexico"]
    combinations = enumerate(itertools.product(sexes, locations))
    input_data = [
        {"sex": sex, "location": location, "some_value": i**2}
        for i, (sex, location) in combinations
    ]
    input_data = pd.DataFrame(input_data)

    base_config.update({"population": {"population_size": 10000}})

    simulation = InteractiveContext(components=[TestPopulation()], configuration=base_config)
    manager = simulation._tables
    lookup_table = manager._build_table(
        input_data, key_columns=["sex", "location"], parameter_columns=(), value_columns=()
    )

    population = simulation.get_population()[["sex", "location"]]
    output_data = lookup_table(population.index)

    for i, (sex, location) in combinations:
        sub_table_mask = (output_data["sex"] == sex) & output_data["location"] == location
        assert (output_data.loc[sub_table_mask, "some_value"] == i**2).all()


def test_lookup_table_scalar_from_list(base_config):
    simulation = InteractiveContext(components=[TestPopulation()], configuration=base_config)
    manager = simulation._tables
    table = manager._build_table(
        (1, 2), key_columns=None, parameter_columns=None, value_columns=["a", "b"]
    )(simulation.get_population().index)

    assert isinstance(table, pd.DataFrame)
    assert table.columns.values.tolist() == ["a", "b"]
    assert np.all(table.a == 1)
    assert np.all(table.b == 2)


def test_lookup_table_scalar_from_single_value(base_config):
    simulation = InteractiveContext(components=[TestPopulation()], configuration=base_config)
    manager = simulation._tables
    table = manager._build_table(
        1, key_columns=None, parameter_columns=None, value_columns=["a"]
    )(simulation.get_population().index)
    assert isinstance(table, pd.Series)
    assert np.all(table == 1)


def test_invalid_data_type_build_table(base_config):
    simulation = InteractiveContext(components=[TestPopulation()], configuration=base_config)
    manager = simulation._tables
    with pytest.raises(TypeError):
        manager._build_table(
            "break", key_columns=None, parameter_columns=None, value_columns=None
        )


def test_lookup_table_interpolated_return_types(base_config):
    year_start = base_config.time.start.year
    year_end = base_config.time.end.year
    data = build_table(lambda age, sex, year: year, year_start, year_end)

    simulation = InteractiveContext(components=[TestPopulation()], configuration=base_config)
    manager = simulation._tables
    table = manager._build_table(
        data, key_columns=["sex"], parameter_columns=["age", "year"], value_columns=None
    )(simulation.get_population().index)
    # make sure a single value column is returned as a series
    assert isinstance(table, pd.Series)

    # now add a second value column to make sure the result is a df
    data["value2"] = data.value
    table = manager._build_table(
        data, key_columns=["sex"], parameter_columns=["age", "year"], value_columns=None
    )(simulation.get_population().index)

    assert isinstance(table, pd.DataFrame)


@pytest.mark.parametrize(
    "data", [None, pd.DataFrame(), pd.DataFrame(columns=["a", "b", "c"]), [], tuple()]
)
def test_validate_parameters_no_data(data):
    with pytest.raises(ValueError, match="supply some data"):
        validate_build_table_parameters(data, [], [], [])


@pytest.mark.parametrize(
    "key_cols, param_cols, val_cols, match",
    [
        ((), (), (), "supply value_columns"),
        ((), (), [], "supply value_columns"),
        ((), (), ["a", "b"], "match the number of values"),
    ],
)
def test_validate_parameters_error_scalar_data(key_cols, param_cols, val_cols, match):
    with pytest.raises(ValueError, match=match):
        validate_build_table_parameters([1, 2, 3], key_cols, param_cols, val_cols)


@pytest.mark.parametrize(
    "key_cols, param_cols, val_cols, match",
    [(["a", "b"], ["b"], ["c"], "no overlap"), ([], ["b"], ["c"], "do not match")],
)
def test_validate_parameters_error_dataframe(key_cols, param_cols, val_cols, match):
    data = pd.DataFrame({"a": [1, 2], "b_start": [0, 5], "b_end": [5, 10], "c": [100, 150]})
    with pytest.raises(ValueError, match=match):
        validate_build_table_parameters(data, key_cols, param_cols, val_cols)


@pytest.mark.parametrize(
    "data", ["FAIL", pd.Interval(5, 10), "2019-05-17", {"a": 5, "b": 10}]
)
def test_validate_parameters_fail_other_data(data):
    with pytest.raises(TypeError, match="only allowable types"):
        validate_build_table_parameters(data, [], [], [])


@pytest.mark.parametrize(
    "key_cols, param_cols, val_cols",
    [
        (None, None, ["a", "b", "c"]),
        (None, ["d"], ["one", "two", "three"]),
        (["KEY"], None, ["a", "b", "c"]),
        (["KEY"], ["d"], ["a", "b", "c"]),
    ],
)
def test_validate_parameters_pass_scalar_data(key_cols, param_cols, val_cols):
    validate_build_table_parameters([1, 2, 3], key_cols, param_cols, val_cols)


@pytest.mark.parametrize(
    "key_cols, param_cols, val_cols",
    [(["a"], ["b"], ["c"]), ([], ["b"], ["c", "a"]), ([], ["b"], ["a", "c"])],
)
def test_validate_parameters_pass_dataframe(key_cols, param_cols, val_cols):
    data = pd.DataFrame({"a": [1, 2], "b_start": [0, 5], "b_end": [5, 10], "c": [100, 150]})
    validate_build_table_parameters(data, key_cols, param_cols, val_cols)


class TestLookupTable(LookupTable):
    def call(self, index: pd.Index) -> Union[pd.Series, pd.DataFrame]:
        pass


@pytest.mark.parametrize("validate", [True, False])
def test_validate_option_invalid_data(validate, base_config):
    simulation = InteractiveContext(components=[TestPopulation()], configuration=base_config)
    manager = simulation._tables
    manager._validate = validate
    if validate:
        with pytest.raises(ValueError, match="supply some data"):
            manager._build_table([], [], [], [])
    else:
        manager._build_table([], [], [], [])


@pytest.mark.parametrize("validate", [True, False])
def test_validate_option_valid_data(validate, base_config):
    data = [1, 2, 3]
    key_cols = ["KEY"]
    param_cols = ["d"]
    val_cols = ["a", "b", "c"]

    simulation = InteractiveContext(components=[TestPopulation()], configuration=base_config)
    manager = simulation._tables
    manager._validate = validate

    manager._build_table(data, key_cols, param_cols, val_cols)<|MERGE_RESOLUTION|>--- conflicted
+++ resolved
@@ -1,8 +1,4 @@
 import itertools
-<<<<<<< HEAD
-from typing import Union
-=======
->>>>>>> 82f6e62e
 
 import numpy as np
 import pandas as pd
@@ -277,11 +273,6 @@
     validate_build_table_parameters(data, key_cols, param_cols, val_cols)
 
 
-class TestLookupTable(LookupTable):
-    def call(self, index: pd.Index) -> Union[pd.Series, pd.DataFrame]:
-        pass
-
-
 @pytest.mark.parametrize("validate", [True, False])
 def test_validate_option_invalid_data(validate, base_config):
     simulation = InteractiveContext(components=[TestPopulation()], configuration=base_config)
