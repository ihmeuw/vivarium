--- conflicted
+++ resolved
@@ -1,16 +1,12 @@
-<<<<<<< HEAD
-**3.3.8 - 03/07/25**
-
-  - Type-hinting: Fix mypy errors in tests/framework/population/test_manager.py
-=======
+
 **3.3.9 - 03/10/25**
 
   - Type-hinting: Fix mypy errors in tests/framework/results/helpers.py
+   - Type-hinting: Fix mypy errors in tests/framework/population/test_manager.py
 
 **3.3.8 - 03/10/25**
 
   - Type-hinting: Fix mypy errors in tests/framework/test_utilities.py
->>>>>>> 8cd4a4fb
 
 **3.3.7 - 02/27/25**
 
