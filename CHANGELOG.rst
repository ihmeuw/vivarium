--- conflicted
+++ resolved
@@ -1,5 +1,8 @@
-<<<<<<< HEAD
-=======
+**3.0.16 - 10/29/24**
+
+  - Fix mypy errors in vivarium/framework/table.py
+  - Revert to some old typing in vivarium/framework/lookup/interpolation.py
+
 **3.0.15 - 10/24/24**
 
   - Fix mypy errors in vivarium/framework/event.py
@@ -10,7 +13,6 @@
   - Fix mypy errors in vivarium/framework/artifact/artifact.py
   - Fix mypy errors in vivarium/framework/randomness/stream.py
 
->>>>>>> 4af99979
 **3.0.13 - 10/15/24**
 
   - Fix mypy errors: vivarium/framework/lookup/interpolation.py
