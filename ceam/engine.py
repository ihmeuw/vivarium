--- conflicted
+++ resolved
@@ -85,31 +85,6 @@
                 self.population.drop('lookup_id', 1, inplace=True)
             self.population = self.population.merge(self.lookup_table[['year','age','sex','lookup_id']], on=['year','age','sex'])
 
-<<<<<<< HEAD
-=======
-    def register_modules(self, modules):
-        for module in modules:
-            module.register(self)
-            self._modules[module.__class__] = module
-
-        # TODO: This little dance is awkward but it makes it so I can privilege BaseSimulationModule without having to import it in utils.
-        # It should also probably be happening at a lifecycle phase between here and the loading of data, but that doesn't exist yet.
-        to_sort = set(self._modules.values())
-        to_sort.remove(self._modules[BaseSimulationModule])
-        self._ordered_modules = sort_modules(to_sort, self._modules)
-        self._ordered_modules.insert(0, self._modules[BaseSimulationModule])
-
-    def deregister_modules(self, modules):
-        for module in modules:
-            module.deregister(self)
-            del self._modules[module.__class__]
-
-        to_sort = set(self._modules.values())
-        to_sort.remove(self._modules[BaseSimulationModule])
-        self._ordered_modules = sort_modules(to_sort, self._modules)
-        self._ordered_modules.insert(0, self._modules[BaseSimulationModule])
-
->>>>>>> 5708b9a0
     def emit_event(self, event):
         for module in self._ordered_modules:
             module.emit_event(event)
