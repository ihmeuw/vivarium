--- conflicted
+++ resolved
@@ -50,47 +50,10 @@
     config:
         Configuration data to use.
     """
-<<<<<<< HEAD
-
-    if sum([config_source is None, config_path is None]) != 1:
-        raise ComponentConfigError('Must supply either source or path but not both')
-
-    if config_path:
-        if config_path.endswith('.yaml'):
-            with open(config_path) as f:
-                config_source = f.read()
-        else:
-            raise ComponentConfigError("Unknown components configuration type: {}".format(config_path))
-
-    if isinstance(config_source, str):
-        raw_config = yaml.load(config_source)
-    else:
-        raw_config = config_source
-
-    if raw_config.get('configuration', {}).get('vivarium', {}).get('component_manager'):
-        manager_class_name = raw_config['configuration']['vivarium']['component_manager']
-        component_manager_class = _import_by_path(manager_class_name)
-    else:
-        component_manager_class = ComponentManager
-
-    if dataset_manager_class is None:
-        if raw_config.get('configuration', {}).get('vivarium', {}).get('dataset_manager'):
-            manager_class_name = raw_config['configuration']['vivarium']['dataset_manager']
-            dataset_manager_class = _import_by_path(manager_class_name)
-        else:
-            dataset_manager_class = DummyDatasetManager
-
-    if 'configuration' in raw_config:
-        config.read_dict(raw_config['configuration'], layer='model_override', source=config_path)
-
-    manager = component_manager_class(raw_config.get('components', {}), dataset_manager_class())
-    return manager
-=======
     component_manager_class = _import_by_path(config.vivarium.component_manager)
     dataset_manager_class = _import_by_path(config.vivarium.dataset_manager)
     dataset_manager = dataset_manager_class()
     return component_manager_class(config, dataset_manager)
->>>>>>> 4c59fd85
 
 
 class ComponentManager:
@@ -116,37 +79,8 @@
 
         self.config = config
         self.components = []
-        self._uninitialized_components = []
         self.dataset_manager = dataset_manager
 
-<<<<<<< HEAD
-
-    def load_and_initialize_components(self):
-        """A convenience wrapper around load_components_from_config and initialize_components for the common case where
-        the details of the component loading lifecycle isn't important.
-        """
-
-        self.load_components_from_config()
-        self.initialize_components()
-
-
-    def prep_component(self, component):
-        return _prep_component(component, self.dataset_manager.constructors)
-
-
-    def load_components_from_config(self):
-        """Load any components listed in the config and prepare them for initialization.
-        """
-
-        component_list = _extract_component_list(self.component_config)
-        component_list = [self.prep_component(component) for component in component_list]
-        self._uninitialized_components.extend(component_list)
-
-    def initialize_components(self):
-        """Initialize (if necessary) any components which are pending initialization and register them with the ComponentManager.
-        """
-
-=======
     def load_components_from_config(self):
         """Load and initialize (if necessary) any components listed in the config and register them with
         the ComponentManager.
@@ -154,24 +88,16 @@
 
         component_list = _extract_component_list(self.component_config)
         component_list = _prep_components(self.config, component_list, self.dataset_manager.constructors)
->>>>>>> 4c59fd85
         new_components = []
-        while self._uninitialized_components:
-            component = self._uninitialized_components.pop()
+        for component in component_list:
             if len(component) == 1:
-                self.components.append(component[0])
+                new_components.append(component[0])
             else:
-<<<<<<< HEAD
-                self.components.append(component[0](*component[1]))
-
-    def add_components(self, components: Sequence):
-=======
                 new_components.append(component[0](*component[1]))
 
         self.components.extend(new_components)
 
     def add_components(self, components: List):
->>>>>>> 4c59fd85
         """Register new components.
 
         Parameters
@@ -339,58 +265,51 @@
     return component, transformed_args
 
 
-<<<<<<< HEAD
-def _prep_component(component: Union[str, Callable], constructors: Mapping[str, Callable]) -> Sequence:
-    """Transform component a description string into a tuple of component callable and any arguments the component may need.
-=======
 def _prep_components(config: ConfigTree, component_list: Sequence, constructors: Mapping[str, Callable]) -> Sequence:
     """Transform component description strings into tuples of component callables and arguments the component may need.
->>>>>>> 4c59fd85
 
     Parameters
     ----------
     component_list
-        The component description to transform
+        The component descriptions to transform
     constructors
         Dictionary of callables for creating argument objects
 
     Returns
     -------
-    component/argument tuple
-    """
-
-    if isinstance(component, str):
-        if '(' in component:
-            component, args = _parse_component(component, constructors)
-            call = True
-        else:
-            call = False
-
-<<<<<<< HEAD
-        component = _import_by_path(component)
-    else:
-        call = True
-        args = tuple()
-=======
+    List of component/argument tuples.
+    """
+
+    components = []
+    for component in component_list:
+        if isinstance(component, str):
+            if '(' in component:
+                component, args = _parse_component(component, constructors)
+                call = True
+            else:
+                call = False
+
+            component = _import_by_path(component)
+
+            for attr, val in inspect.getmembers(component, lambda a: not inspect.isroutine(a)):
+                constructor = constructors.get(val.__class__)
+                if constructor:
+                    setattr(component, attr, constructor(val))
+
             # Establish the initial configuration
             if hasattr(component, 'configuration_defaults'):
                 component_file_path = inspect.getfile(component)
                 config.read_dict(component.configuration_defaults,
                                  layer='component_configs', source=component_file_path)
->>>>>>> 4c59fd85
-
-    for attr, val in inspect.getmembers(component, lambda a: not inspect.isroutine(a)):
-        constructor = constructors.get(val.__class__)
-        if constructor:
-            setattr(component, attr, constructor(val))
-
-    # Establish the initial configuration
-    if hasattr(component, 'configuration_defaults'):
-        config.read_dict(component.configuration_defaults, layer='component_configs', source=component)
-
-    if call:
-        component = (component, args)
-    else:
-        component = (component,)
-
-    return component+
+            if call:
+                component = (component, args)
+            else:
+                component = (component,)
+
+        elif isinstance(component, type):
+            component = (component, tuple())
+
+        components.append(component)
+
+    return components