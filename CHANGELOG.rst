**2.1.1 - 10/13/23**

<<<<<<< HEAD
 - Enable RandomnessStream to sample from a distribution
=======
 - Refactor `ComponentConfigurationParser` to create components as they are parsed
>>>>>>> df5f2054

**2.1.0 - 10/12/23**

 - Remove explicit support for Python 3.8
 - Set default value for ConfigNode::get_value to None

**2.0.1 - 10/04/23**

 - Set pipeline's returned Series' name to the pipeline's name

**2.0.0 - 09/22/23**

 - Create `Component` and `Manager` classes
 - Ensure all managers and components inherit from them
 - Define properties in `Component` that components can override
 - Define lifecycle methods in `Component` that components override
 - Refactor all components in vivarium to use and leverage`Component`
 - Warn when using components not inheriting from `Component`
 - Change the behavior of `State.add_transition` to take a Transition object rather than another State
 - Add optional argument to State constructor to allow self transitions

**1.2.9 - 09/19/23**

 - Set default in register_observation

**1.2.8 - 09/18/23**

 - Unpin pandas

**1.2.7 - 09/14/23**

 - Allow pandas <2.1.0

**1.2.6 - 09/14/23**

 - Update state machine to prepare for pandas 2.0

**1.2.5 - 09/05/23**

 - Update ConfigTree to make it pickleable; raise NotImplementedError on equality calls

**1.2.4 - 09/01/23**

 - Create LookupTableData type alias for the source data to LookupTables

**1.2.3 - 08/28/23**

 - Enable allowing self transitions directly in a State's constructor

**1.2.2 - 08/04/23**

 - Bugfix to include all metrics outputs in results manager

**1.2.1 - 07/12/23**

 - Adds logging for registering stratifications and observations
 - Changes version metadata to use setuptools_scm

**1.2.0 - 06/01/23**

 - Stop supporting Python 3.7 and start supporting 3.11
 - Bugfix to allow for zero stratifications
 - Removes ignore filters for known FutureWarnings
 - Refactor location of default stratification definition
 - Bugfix to stop shuffling simulants when drawing common random number

**1.1.0 - 05/03/23**

 - Clean up randomness system
 - Fix a bug in stratification when a stratum is empty
 - Create a dedicated logging system
 - Fix bug in preventing passing an Iterable to `rate_to_probability`

**1.0.4 - 01/25/23**

 - Bugfixes for ResultsContext

**1.0.3 - 01/19/23**

 - Enhancement to use pop_data.user_data.get pattern in BasePopulation example
 - Mend get_value unhashable argument for Results Manger add_observation()
 - Split randomness into subpackage
 - Remove copy_with_additional_key method from RandomnessStream

**1.0.2 - 12/27/22**

 - Fix a typo that prevented deployment of v1.0.1

**1.0.1 - 12/27/22**

 - Remove metrics from the population management system
 - Add a new lifecycle builder interface method for simulation state access
 - Suppress future warnings (temporarily)
 - Update github actions to support python 3.7-3.10
 - Update codeowners

**1.0.0 - 12/20/22**

 - Added Results Manager feature.

**0.10.21 - 12/20/22**

 - Cleaned up warnings in artifact test code.
 - Updated codeowners and pull request template.

**0.10.20 - 12/20/22**

 - Update CI versions to build on python versions 3.7-3.10

**0.10.19 - 10/04/22**

 - Fix bug on `simulate run` CLI introduced in 0.10.18

**0.10.18 - 09/20/22**

 - Standardize results directories
 - Adds ability to run without artifact
 - Specify correct permissions when creating directories and files

**0.10.17 - 07/25/22**

 - Fix bug when initializing tracked column

**0.10.16 - 06/30/22**

 - Fix a bug in adding new simulants to a population
 - Add CODEOWNERS file

**0.10.15 - 06/29/22**

 - Added performance reporting
 - Added support for empty initial populations
 - Refactor population system

**0.10.14 - 05/16/22**

 - Fixed pandas FutureWarning in `randomness.get_draw`

**0.10.13 - 05/05/22**

 - Improved error message when component dependencies are not specified.
 - Fix faulty set logic in `PopulationView.subview`

**0.10.12 - 02/15/22**

 - Reformat code with black and isort.
 - Add formatting checks to CI.
 - Add `current_time` to interactive context.
 - Squash pandas FutureWarning for Series.append usage.
 - Add a UserWarning when making a new artifact.

**0.10.11 - 02/12/22**

 - Update CI to make a cleaner release workflow
 - Add PR template

**0.10.10 - 10/29/21**

 - Update license to BSD 3-clause
 - Replace authors metadata with zenodo.json
 - Updated examples
 - Doctest bugfixes

**0.10.9 - 08/16/21**

 - Add flag to SimulationContext.report to turn off results printing at sim end.

**0.10.8 - 08/10/21**

 - Set Python version in CI deployment to 3.8

**0.10.7 - 08/10/21**

 - Hotfix to re-trigger CI

**0.10.6 - 08/10/21**

 - Fix bug in deploy script

**0.10.5 - 08/10/21**

 - Update builder documentation
 - Update build process
 - Add check for compatible python version

**0.10.4 - 04/30/21**

 - Reapply location and artifact path changes

**0.10.3 - 04/30/21**

 - Revert location and artifact path changes

**0.10.2 - 04/27/21**

 - Remove dependency on location and artifact path in configuration files
 - Add location and artifact path arguments to `simulate run`
 - Fix bug that broke simulations running on Windows systems

**0.10.1 - 12/24/20**

 - Move from travis to github actions for CI.

**0.10.0 - 10/2/20**

 - Fix bug in copying a `RandomnessStream` with a new key
 - Add documentation of randomness in vivarium
 - Add validation to `LookupTable`, `InterpolatedTable`, `Interpolation`, and
   `Order0Interp`
 - Fix bug writing invalid artifact keys
 - Fix `EntityKey` `eq` and `ne` functions
 - Remove dependency on `graphviz`
 - Move `get_seed` from `RandomnessStream` to `RandomnessInterface`
 - Remove `random_seed` from output index and add `random_seed` and
   `input_draw` to output columns
 - Raise a `PopulationError` when trying to access non-existent columns in a
   `PopulationView`
 - Fix validation issues in Travis config
 - Fix typing issues in `ComponentManager` and `Event`

**0.9.3 - 12/7/19**

 - Bugfix in population type conversion.

**0.9.2 - 12/3/19**

 - Bugfix in artifact configuration management.
 - Bugfix in population query.

**0.9.1 - 11/18/19**

 - Be less restrictive about when get_value can be called.

**0.9.0 - 11/16/19**

 - Clean up event emission.
 - Make events immutable.
 - Stronger validation around model specification file.
 - Move the data artifact from vivarium public health to vivarium.
 - Update the ConfigTree str and repr to be more legible.
 - Be consistent about preferring pathlib over os.path.
 - Add some ConfigTree specific errors.
 - Refactor ConfigTree and ConfigNode to remove unused functionality and
   make the interface more consistent.
 - Extensively update documentation for configuration system.
 - Restructure component initialization so that **all** simulation components
   are created at simulation initialization time. Previous behavior had
   sub-components created at setup time.
 - Introduce lifecycle management system to enforce events proceed in the
   correct order and ensure framework tools are not misused.
 - Remove results writer.
 - Overhaul simulation creation to be significantly less complex.
 - Update privacy levels for simulation context managers.
 - Update context creation and usage tutorials.
 - Ditch the 'omit_missing_columns' argument for PopulationView.get.  Subviews
   should be used instead.
 - Consistent naming for rates in data, pipelines, and configuration.
 - Introduce resource management system for users to properly specify
   component dependencies for population initialization.
 - Switch age_group_start and age_group_end to age_start and age_end, making
   the naming scheme for binned data consistent.
 - Use loguru for logging.
 - Fix a bug in transition probability computation.
 - Raise error when component attempts to update columns they don't own instead
   of silently ignoring them.
 - Use consistent data bin naming to make using lookup tables less verbose.
 - Rename value system joint_value_postprocessor to union_postprocessor.
 - Docs and concept note for values system.
 - Be consistent about manager naming on builder interfaces.
 - Updated concept docs for entry points.
 - Lookup table docs and concept note.
 - Bugfix in randomness to handle datetime conversion on Windows.
 - Constrain components to only have a single population initializer.

**0.8.24 - 08/20/19**

 - Bugfix to prevent component list from not including setup components during setup phase.
 - Bugfix to dot diagram of state machine.

**0.8.23 - 08/09/19**

 - Move handle_exceptions() up to vivarium to eliminate duplication

**0.8.22 - 07/16/19**

 - Bugfix for lookup table input validation.
 - Event subsystem documentation.

**0.8.21 - 06/14/19**

 - Add names and better reprs to some of the managers.
 - ConfigTree documentation
 - Yaml load bugfix.
 - Documentation for ``simulate run`` and the interactive context.
 - Tutorials for running a simulation interactively and from the command line.
 - Headers for API documentation.
 - Component management documentation.
 - Enforce all components have a unique name.
 - Add ``get_components_by_type`` and ``get_component(name)`` to
   the component manager.
 - Bugfix in the lookup table.

**0.8.20 - 04/22/19**

 - Add simulation lifecycle info to the simulant creator.
 - Bugfix in simulate profile.

**0.8.19 - 03/27/19**

 - Update results writer to write new hdfs instead of overwriting.

**0.8.18 - 02/13/19**

 - Fix numerical issue in rate to probability calculation
 - Alter randomness manager to keep track of randomness streams.

**0.8.17 - 02/13/19**

 - Fix branch/version synchronization

**0.8.16 - 02/11/19**

 - Remove combined sexes from the "build_table".

**0.8.15 - 01/03/19**

 - Add doctests to travis
 - Update population initializer error message

**0.8.14 - 12/20/18**

 - Standardize the population getter from the the interactive interface.
 - Added "additional_key" argument to randomness.filter for probability and for rate.
 - Added a profile subcommand to simulate.
 - Separated component configuration from setup.
 - Vectorize python loops in the interpolation implementation.

**0.8.13 - 11/15/18**

 - Fix broken doc dependency

**0.8.12 - 11/15/18**

 - Remove mean age and year columns

**0.8.11 - 11/15/18**

 - Bugfix where transitions were casting pandas indices to series.
 - Add better error message when a none is found in the configuration.

**0.8.10 - 11/5/18**

 - Added ``add_components`` method to simulation context.
 - Added typing info to interactive interface.

**0.8.9 - 10/23/18**

 - Accept ``.yml`` model specifications
 - Redesign interpolation. Order zero only at this point.

**0.8.8 - 10/09/18**

 - Raise error if multiple components set same default configuration.
 - Loosen error checking in value manager

**0.8.7 - 09/25/18**

 - Distinguish between missing and cyclic population table dependencies.
 - Initial draft of tutorial documentation

**0.8.6 - 09/07/18**

 - Workaround for hdf metadata limitation when writing dataframes with a large
   number of columns

**0.8.5 - 08/22/18**

 - Add integration with Zenodo to produce DOIs
 - Added default get_components implementation for component manager

**0.8.4 - 08/02/18**

 - Standardized a bunch of packaging stuff.

**0.8.2 - 07/24/18**

 - Added ``test`` command to verify and installation
 - Updated ``README`` with installation instructions.


**0.8.1 - 07/24/18**

 - Move to source layout.
 - Set tests to install first and then test installed package.
 - Renamed ``test_util`` to resolve naming collision during test.

**0.8.0 - 07/24/18**

 - Initial release<|MERGE_RESOLUTION|>--- conflicted
+++ resolved
@@ -1,10 +1,7 @@
 **2.1.1 - 10/13/23**
 
-<<<<<<< HEAD
  - Enable RandomnessStream to sample from a distribution
-=======
  - Refactor `ComponentConfigurationParser` to create components as they are parsed
->>>>>>> df5f2054
 
 **2.1.0 - 10/12/23**
 
