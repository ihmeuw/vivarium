--- conflicted
+++ resolved
@@ -1,10 +1,7 @@
-**3.3.7 - 02/26/25**
-
-<<<<<<< HEAD
+**3.3.7 - 02/27/25**
+
   - Change Event class to a frozen dataclass
-=======
   - Type-hinting: Fix mypy errors in tests/framework/population/test_population_view.py
->>>>>>> d74126af
 
 **3.3.6 - 02/25/25**
 
