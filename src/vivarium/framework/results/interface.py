from typing import TYPE_CHECKING, Callable, Dict, List, Optional, Union

import pandas as pd

if TYPE_CHECKING:
    # cyclic import
    from vivarium.framework.results.manager import ResultsManager


class ResultsInterface:
    """Builder interface for the results management system.

    The results management system allows users to delegate results production
    to the simulation framework. This process attempts to roughly mimic the
    groupby-apply logic commonly done when manipulating :mod:`pandas`
    DataFrames. The representation of state in the simulation is complex,
    however, as it includes information both in the population state table
    and dynamically generated information available from the
    :class:`value pipelines <vivarium.framework.values.Pipeline>`.
    Additionally, good encapsulation of simulation logic typically has
    results production separated from the modeling code into specialized
    `Observer` components. This often highlights the need for transformations
    of the simulation state into representations that aren't needed for
    modeling, but are required for the stratification of produced results.

    The purpose of this interface is to provide controlled access to a results
    backend by means of the builder object. It exposes methods
    to register stratifications, set default stratifications, and register
    results producers. There is a special case for stratifications generated
    by binning continuous data into categories.

    The expected use pattern would be for a single component to register all
    stratifications required by the model using :func:`register_default_stratifications`,
    :func:`register_stratification`, and :func:`register_binned_stratification`
    as necessary. A “binned stratification” is a stratification special case for
    the very common situation when a single continuous value needs to be binned into
    categorical bins. The `is_vectorized` argument should be True if the mapper
    function expects a DataFrame corresponding to the whole population, and False
    if it expects a row of the DataFrame corresponding to a single simulant.
    """

    def __init__(self, manager: "ResultsManager") -> None:
        self._manager: "ResultsManager" = manager
        self._name = "results_interface"

    @property
    def name(self) -> str:
        """The name of this ResultsInterface."""
        return self._name

    # TODO: It is not reflected in the sample code here, but the “when” parameter should be added
    #  to the stratification registration calls, probably as a List. Consider this after observer implementation
    def register_stratification(
        self,
        name: str,
        categories: List[str],
        mapper: Optional[Callable] = None,
        is_vectorized: bool = False,
        requires_columns: List[str] = [],
        requires_values: List[str] = [],
    ) -> None:
        """Register quantities to observe.

        Parameters
        ----------
        name
            Name of the of the column created by the stratification.
        categories
            List of string values that the mapper is allowed to output.
        mapper
            A callable that emits values in `categories` given inputs from columns
            and values in the `requires_columns` and `requires_values`, respectively.
        is_vectorized
            `True` if the mapper function expects a `DataFrame`, and `False` if it
            expects a row of the `DataFrame` and should be used by calling :func:`df.apply`.
        requires_columns
            A list of the state table columns that already need to be present
            and populated in the state table before the pipeline modifier
            is called.
        requires_values
            A list of the value pipelines that need to be properly sourced
            before the pipeline modifier is called.

        Returns
        ------
        None
        """
        self._manager.register_stratification(
            name,
            categories,
            mapper,
            is_vectorized,
            requires_columns,
            requires_values,
        )

    def register_binned_stratification(
        self,
        target: str,
        binned_column: str,
<<<<<<< HEAD
        bin_edges: List = [],
=======
        bins: List[Union[int, float]] = [],
>>>>>>> 6eebed89
        labels: List[str] = [],
        target_type: str = "column",
        **cut_kwargs: Dict,
    ) -> None:
        """Register a continuous `target` quantity to observe into bins in a `binned_column`.

        Parameters
        ----------
        target
            String name of the state table column or value pipeline used to stratify.
        binned_column
            String name of the column for the binned quantities.
        bin_edges
            List of scalars defining the bin edges, passed to :meth: pandas.cut.
            The length must be equal to the length of `labels` plus 1.
        labels
            List of string labels for bins. The length must be equal to the length
            of `bin_edges` minus 1.
        target_type
            "column" or "value"
        **cut_kwargs
            Keyword arguments for :meth: pandas.cut.

        Returns
        ------
        None
        """
        self._manager.register_binned_stratification(
            target, target_type, binned_column, bin_edges, labels, **cut_kwargs
        )

    def register_observation(
        self,
        name: str,
        pop_filter: str = "tracked==True",
        aggregator_sources: Optional[List[str]] = None,
        aggregator: Callable[[pd.DataFrame], float] = len,
        requires_columns: List[str] = [],
        requires_values: List[str] = [],
        additional_stratifications: List[str] = [],
        excluded_stratifications: List[str] = [],
        when: str = "collect_metrics",
        report: Callable[[str, pd.DataFrame], None] = lambda measure, results: None,
    ) -> None:
        """Provide the results system all the information it needs to perform the observation.

        Parameters
        ----------
        name
            String name for the observation.
        pop_filter
            A Pandas query filter string to filter the population down to the simulants who should
            be considered for the observation.
        aggregator_sources
            A list of population view columns to be used in the aggregator.
        aggregator
            A function that computes the quantity for the observation.
        requires_columns
            A list of the state table columns that are required by either the pop_filter or the aggregator.
        requires_values
            A list of the value pipelines that are required by either the pop_filter or the aggregator.
        additional_stratifications
            A list of additional :class:`stratification <vivarium.framework.results.stratification.Stratification>`
            names by which to stratify.
        excluded_stratifications
            A list of default :class:`stratification <vivarium.framework.results.stratification.Stratification>`
            names to remove from the observation.
        when
            String name of the phase of a time-step the observation should happen. Valid values are:
            `"time_step__prepare"`, `"time_step"`, `"time_step__cleanup"`, `"collect_metrics"`.
        report
            A function that handles reporting of the final observations at the end of the simulation.

        Returns
        ------
        None
        """
        self._manager.register_observation(
            name,
            pop_filter,
            aggregator_sources,
            aggregator,
            requires_columns,
            requires_values,
            additional_stratifications,
            excluded_stratifications,
            when,
            report,
        )<|MERGE_RESOLUTION|>--- conflicted
+++ resolved
@@ -98,11 +98,7 @@
         self,
         target: str,
         binned_column: str,
-<<<<<<< HEAD
-        bin_edges: List = [],
-=======
         bins: List[Union[int, float]] = [],
->>>>>>> 6eebed89
         labels: List[str] = [],
         target_type: str = "column",
         **cut_kwargs: Dict,
