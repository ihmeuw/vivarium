[build-system]
requires = ["setuptools"]
build-backend = "setuptools.build_meta"

[tool.pytest.ini_options]
testpaths = ["tests/"]

[tool.coverage.run]
source = ["vivarium"]

[tool.coverage.report]
show_missing = true

[tool.black]
line_length = 94
exclude = '''.*examples.*'''

[tool.isort]
line_length = 94
profile = "black"
multi_line_output = 3 # Vertical Hanging Indent, see https://pypi.org/project/isort/
skip_glob = ["*/examples/*", "**/examples/*"]

[tool.mypy]
# This is the global mypy configuration.
strict = true  # See all the enabled flags `mypy --help | grep -A 10 'Strict mode'`
disallow_any_unimported = false
implicit_reexport = true
exclude = [
    'build',
    # Files below here should have their errors fixed and then be removed from this list
    # You will need to remove the mypy: ignore-errors comment from the file heading as well
    'docs/source/conf.py',
    'setup.py',
    'src/vivarium/component.py',
    'src/vivarium/examples/boids/forces.py',
    'src/vivarium/examples/boids/movement.py',
    'src/vivarium/examples/boids/neighbors.py',
    'src/vivarium/examples/boids/population.py',
    'src/vivarium/examples/boids/visualization.py',
    'src/vivarium/examples/disease_model/__init__.py',
    'src/vivarium/examples/disease_model/disease.py',
    'src/vivarium/examples/disease_model/intervention.py',
    'src/vivarium/examples/disease_model/mortality.py',
    'src/vivarium/examples/disease_model/observer.py',
    'src/vivarium/examples/disease_model/population.py',
    'src/vivarium/examples/disease_model/risk.py',
    'src/vivarium/framework/artifact/artifact.py',
    'src/vivarium/framework/artifact/hdf.py',
    'src/vivarium/framework/artifact/manager.py',
    'src/vivarium/framework/components/manager.py',
    'src/vivarium/framework/components/parser.py',
    'src/vivarium/framework/configuration.py',
    'src/vivarium/framework/engine.py',
    'src/vivarium/framework/event.py',
    'src/vivarium/framework/lifecycle.py',
    'src/vivarium/framework/logging/manager.py',
    'src/vivarium/framework/logging/utilities.py',
    'src/vivarium/framework/lookup/interpolation.py',
    'src/vivarium/framework/lookup/manager.py',
    'src/vivarium/framework/lookup/table.py',
    'src/vivarium/framework/plugins.py',
<<<<<<< HEAD
    'src/vivarium/framework/randomness/index_map.py',
=======
    'src/vivarium/framework/population/manager.py',
    'src/vivarium/framework/population/population_view.py',
>>>>>>> 25cd8153
    'src/vivarium/framework/randomness/manager.py',
    'src/vivarium/framework/randomness/stream.py',
    'src/vivarium/framework/resource.py',
    'src/vivarium/framework/results/context.py',
    'src/vivarium/framework/results/interface.py',
    'src/vivarium/framework/results/manager.py',
    'src/vivarium/framework/results/observation.py',
    'src/vivarium/framework/results/observer.py',
    'src/vivarium/framework/results/stratification.py',
    'src/vivarium/framework/state_machine.py',
    'src/vivarium/framework/time.py',
    'src/vivarium/framework/values.py',
    'src/vivarium/interface/cli.py',
    'src/vivarium/interface/interactive.py',
    'src/vivarium/interface/utilities.py',
    'src/vivarium/testing_utilities.py',
    'tests/conftest.py',
    'tests/framework/artifact/test_artifact.py',
    'tests/framework/artifact/test_hdf.py',
    'tests/framework/artifact/test_manager.py',
    'tests/framework/components/mocks.py',
    'tests/framework/components/test_component.py',
    'tests/framework/components/test_manager.py',
    'tests/framework/components/test_parser.py',
    'tests/framework/lookup/test_interpolation.py',
    'tests/framework/lookup/test_lookup.py',
    'tests/framework/population/test_manager.py',
    'tests/framework/population/test_population_view.py',
    'tests/framework/randomness/conftest.py',
    'tests/framework/randomness/test_crn.py',
    'tests/framework/randomness/test_index_map.py',
    'tests/framework/randomness/test_manager.py',
    'tests/framework/randomness/test_reproducibility.py',
    'tests/framework/randomness/test_stream.py',
    'tests/framework/results/helpers.py',
    'tests/framework/results/test_context.py',
    'tests/framework/results/test_interface.py',
    'tests/framework/results/test_manager.py',
    'tests/framework/results/test_observation.py',
    'tests/framework/results/test_observer.py',
    'tests/framework/results/test_stratification.py',
    'tests/framework/test_configuration.py',
    'tests/framework/test_engine.py',
    'tests/framework/test_event.py',
    'tests/framework/test_lifecycle.py',
    'tests/framework/test_plugins.py',
    'tests/framework/test_resource.py',
    'tests/framework/test_state_machine.py',
    'tests/framework/test_time.py',
    'tests/framework/test_utilities.py',
    'tests/framework/test_values.py',
    'tests/helpers.py',
    'tests/interface/test_cli.py',
    'tests/interface/test_utilities.py',
]

disable_error_code = []

# handle mypy errors when 3rd party packages are not typed.
[[tool.mypy.overrides]]
module = [
    # "scipy.*",
    # "sklearn.*",
]
ignore_missing_imports = true<|MERGE_RESOLUTION|>--- conflicted
+++ resolved
@@ -60,12 +60,6 @@
     'src/vivarium/framework/lookup/manager.py',
     'src/vivarium/framework/lookup/table.py',
     'src/vivarium/framework/plugins.py',
-<<<<<<< HEAD
-    'src/vivarium/framework/randomness/index_map.py',
-=======
-    'src/vivarium/framework/population/manager.py',
-    'src/vivarium/framework/population/population_view.py',
->>>>>>> 25cd8153
     'src/vivarium/framework/randomness/manager.py',
     'src/vivarium/framework/randomness/stream.py',
     'src/vivarium/framework/resource.py',
