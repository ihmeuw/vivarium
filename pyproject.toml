[build-system]
requires = ["setuptools"]
build-backend = "setuptools.build_meta"

[tool.pytest.ini_options]
testpaths = ["tests/"]

[tool.coverage.run]
source = ["vivarium"]

[tool.coverage.report]
show_missing = true

[tool.black]
line_length = 94
exclude = '''.*examples.*'''

[tool.isort]
line_length = 94
profile = "black"
multi_line_output = 3 # Vertical Hanging Indent, see https://pypi.org/project/isort/
skip_glob = ["*/examples/*", "**/examples/*"]

[tool.mypy]
# This is the global mypy configuration.
strict = true  # See all the enabled flags `mypy --help | grep -A 10 'Strict mode'`
disallow_any_unimported = false
implicit_reexport = true
exclude = [
    'build',
    # Files below here should have their errors fixed and then be removed from this list
    # You will need to remove the mypy: ignore-errors comment from the file heading as well
    'setup.py',
    'src/vivarium/examples/disease_model/disease.py',
    'src/vivarium/examples/disease_model/intervention.py',
    'src/vivarium/examples/disease_model/mortality.py',
    'src/vivarium/examples/disease_model/observer.py',
    'src/vivarium/examples/disease_model/population.py',
    'src/vivarium/examples/disease_model/risk.py',
<<<<<<< HEAD
    'tests/framework/results/test_context.py',
=======
    'src/vivarium/testing_utilities.py',
>>>>>>> 7bc29ed2
]

disable_error_code = []

# handle mypy errors when 3rd party packages are not typed.
[[tool.mypy.overrides]]
module = [
    "scipy.*",
    "ipywidgets.*",
    "Ipython.*",
    "dill",
    "tables.*"
]
ignore_missing_imports = true<|MERGE_RESOLUTION|>--- conflicted
+++ resolved
@@ -37,11 +37,6 @@
     'src/vivarium/examples/disease_model/observer.py',
     'src/vivarium/examples/disease_model/population.py',
     'src/vivarium/examples/disease_model/risk.py',
-<<<<<<< HEAD
-    'tests/framework/results/test_context.py',
-=======
-    'src/vivarium/testing_utilities.py',
->>>>>>> 7bc29ed2
 ]
 
 disable_error_code = []
