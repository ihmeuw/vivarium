**3.0.16 - 10/30/24**

  - Bugfix to prevent a LookupTable from changing order of the value columns
  - Fix mypy errors in vivarium/framework/lookup/table.py
<<<<<<< HEAD
  - Fix mypy errors in vivarium/framework/randomness/manager.py
=======
  - Fix mypy errors in vivarium/interface/utilities.py
>>>>>>> 9baf3f10
  - Typing changes in vivarium/framework/lookup/interpolation.py
  - Fix broken build from LayeredConfigTree typing
  - Fix type handling for clock and step size in vivarium/framework/event.py

**3.0.15 - 10/24/24**

  - Fix mypy errors in vivarium/framework/event.py
  - Update CI to run from reusable workflow

**3.0.14 - 10/18/24**

  - Fix mypy errors in vivarium/framework/artifact/artifact.py
  - Fix mypy errors in vivarium/framework/randomness/stream.py

**3.0.13 - 10/15/24**

  - Fix mypy errors: vivarium/framework/lookup/interpolation.py

**3.0.12 - 10/14/24**

  - Bugfix for mypy errors: vivarium/framework/values.py

**3.0.11 - 10/08/24**

  - Fix mypy errors: vivarium/framework/values.py

**3.0.10 - 10/07/24**

  - Add method to SimulationClock to get number of simulation steps remaining

**3.0.9 - 10/04/24**

  - Fix mypy errors: vivarium/framework/logging/utilities.py

**3.0.8 - 10/03/24**

  - Fix mypy errors: vivarium/framework/resource.py
  - Fix mypy errors: vivarium/framework/artifact/hdf.py

**3.0.7 - 09/25/24**

  - Enable population manager and population view methods to accept strings  
  - Fix mypy errors: vivarium/framework/lifecycle.py
  - Fix mypy errors: vivarium/framework/population/manager.py
  - Fix mypy errors: vivarium/framework/population/population_view.p
  - Fix mypy errors: vivarium/framework/plugins.py
  - Fix mypy errors: vivarium/framework/results/stratification.py

**3.0.6 - 09/20/24**

  - Fix mypy errors: vivarium/framework/randomness/index_map.py

**3.0.5 - 09/17/24**

  - Pin Sphinx below 8.0

**3.0.4 - 09/12/24**

  - Introduce static type checking with mypy
  - Add new types for clock time and step-size

**3.0.3 - 09/11/24**

  - Raise an error if a component attempts to access a non-existent population_view

**3.0.2 - 08/27/24**

  - Update results docstrings
  - Add a results concepts model doc
  - Docstring cleanup throughout
  - Fix up tutorial docs
  - Strengthen doctests
  
**3.0.1- 08/20/24**

 - Create script to find matching dependency branches
 - Add results category exclusion tests

**3.0.0 - 08/13/24**

Breaking changes:
  - Remove the unnecessary metrics pipeline
  - Refactor lookup table creation and allow configuration of lookup columns
  - Refactor results manager to process results directly

Major changes:
  - Move results controller and interface from managers to default plugins
  - Add a get_configuration method and configuration attribute to Component
  - Enable build_lookup_table to accept a list as input data
  - Implement an Observation dataclass
  - Remove --location/-l option from simulate run command
  - Change the metrics/ folder to results/; refer to "results" instead of "metrics" throughout
  - Implement multiple new interface functions for registering stratifications and observations
  - Implement multiple new Observer types
  - Implement simulation backups
  - Implement excluding results categories via the configuration

Other changes:
  - Use layered-config-tree package instead of local ConfigTree class
  - Add a report emitter to the SimulationContext
  - Check for and log unused stratifications and raise for missing required stratifications
  - Move all steps of running a simulation into a run_simulation instance method
  - Add simulate run e2e test
  - Stop writing seed and draw columns to the results
  - Install matching upstream branches in github builds
  - Automatically run Jenkins builds on push or pull request
  - Add type hints throughout results modules
  - Various other minor updates

**2.3.8 - 06/17/24**

 - Hotfix pin numpy below 2.0

**2.3.7 - 03/21/24**
  
  - Add deprecation warning to import ConfigTree from the config_tree package

**2.3.6 - 03/07/24**

  - Update population keys in testing utilities to be mmore descriptive

**2.3.5 - 03/01/24**

  - Improves boids example and tutorial

**2.3.4 - 02/23/24**

  - Fixes parsing in results manager to remove trailing underscore

**2.3.3 - 01/29/24**

 - Improve readability of api reference docs

**2.3.2 - 01/29/24**

 - Fix broken readthedocs build

**2.3.1 - 01/09/24**

 - Update PyPI to 2FA with trusted publisher

**2.3.0 - 12/19/23**

 - Incorporate Individualized Clocks v1
 - Document how to remove components from an interactive simulation
 - Update code in docs to match current implementation

**2.2.1 - 10/24/23**

 - Hotfix to expose ScalarValue at the lookup package level

**2.2.0 - 10/24/23**

 - Refactor Manager configuration defaults
 - Throw an error if simulation attempts to use a component that is not an instance of Component
 - Refactor and simplify LookupTable implementations
 - Enable LookupTable to have source data that is only categorical
 - Enable LookupTables with DataFrame source data to specify value columns

**2.1.1 - 10/13/23**

 - Enable RandomnessStream to sample from a distribution
 - Refactor `ComponentConfigurationParser` to create components as they are parsed

**2.1.0 - 10/12/23**

 - Remove explicit support for Python 3.8
 - Set default value for ConfigNode::get_value to None

**2.0.1 - 10/04/23**

 - Set pipeline's returned Series' name to the pipeline's name

**2.0.0 - 09/22/23**

 - Create `Component` and `Manager` classes
 - Ensure all managers and components inherit from them
 - Define properties in `Component` that components can override
 - Define lifecycle methods in `Component` that components override
 - Refactor all components in vivarium to use and leverage`Component`
 - Warn when using components not inheriting from `Component`
 - Change the behavior of `State.add_transition` to take a Transition object rather than another State
 - Add optional argument to State constructor to allow self transitions

**1.2.9 - 09/19/23**

 - Set default in register_observation

**1.2.8 - 09/18/23**

 - Unpin pandas

**1.2.7 - 09/14/23**

 - Allow pandas <2.1.0

**1.2.6 - 09/14/23**

 - Update state machine to prepare for pandas 2.0

**1.2.5 - 09/05/23**

 - Update ConfigTree to make it pickleable; raise NotImplementedError on equality calls

**1.2.4 - 09/01/23**

 - Create LookupTableData type alias for the source data to LookupTables

**1.2.3 - 08/28/23**

 - Enable allowing self transitions directly in a State's constructor

**1.2.2 - 08/04/23**

 - Bugfix to include all metrics outputs in results manager

**1.2.1 - 07/12/23**

 - Adds logging for registering stratifications and observations
 - Changes version metadata to use setuptools_scm

**1.2.0 - 06/01/23**

 - Stop supporting Python 3.7 and start supporting 3.11
 - Bugfix to allow for zero stratifications
 - Removes ignore filters for known FutureWarnings
 - Refactor location of default stratification definition
 - Bugfix to stop shuffling simulants when drawing common random number

**1.1.0 - 05/03/23**

 - Clean up randomness system
 - Fix a bug in stratification when a stratum is empty
 - Create a dedicated logging system
 - Fix bug in preventing passing an Iterable to `rate_to_probability`

**1.0.4 - 01/25/23**

 - Bugfixes for ResultsContext

**1.0.3 - 01/19/23**

 - Enhancement to use pop_data.user_data.get pattern in BasePopulation example
 - Mend get_value unhashable argument for Results Manger add_observation()
 - Split randomness into subpackage
 - Remove copy_with_additional_key method from RandomnessStream

**1.0.2 - 12/27/22**

 - Fix a typo that prevented deployment of v1.0.1

**1.0.1 - 12/27/22**

 - Remove metrics from the population management system
 - Add a new lifecycle builder interface method for simulation state access
 - Suppress future warnings (temporarily)
 - Update github actions to support python 3.7-3.10
 - Update codeowners

**1.0.0 - 12/20/22**

 - Added Results Manager feature.

**0.10.21 - 12/20/22**

 - Cleaned up warnings in artifact test code.
 - Updated codeowners and pull request template.

**0.10.20 - 12/20/22**

 - Update CI versions to build on python versions 3.7-3.10

**0.10.19 - 10/04/22**

 - Fix bug on `simulate run` CLI introduced in 0.10.18

**0.10.18 - 09/20/22**

 - Standardize results directories
 - Adds ability to run without artifact
 - Specify correct permissions when creating directories and files

**0.10.17 - 07/25/22**

 - Fix bug when initializing tracked column

**0.10.16 - 06/30/22**

 - Fix a bug in adding new simulants to a population
 - Add CODEOWNERS file

**0.10.15 - 06/29/22**

 - Added performance reporting
 - Added support for empty initial populations
 - Refactor population system

**0.10.14 - 05/16/22**

 - Fixed pandas FutureWarning in `randomness.get_draw`

**0.10.13 - 05/05/22**

 - Improved error message when component dependencies are not specified.
 - Fix faulty set logic in `PopulationView.subview`

**0.10.12 - 02/15/22**

 - Reformat code with black and isort.
 - Add formatting checks to CI.
 - Add `current_time` to interactive context.
 - Squash pandas FutureWarning for Series.append usage.
 - Add a UserWarning when making a new artifact.

**0.10.11 - 02/12/22**

 - Update CI to make a cleaner release workflow
 - Add PR template

**0.10.10 - 10/29/21**

 - Update license to BSD 3-clause
 - Replace authors metadata with zenodo.json
 - Updated examples
 - Doctest bugfixes

**0.10.9 - 08/16/21**

 - Add flag to SimulationContext.report to turn off results printing at sim end.

**0.10.8 - 08/10/21**

 - Set Python version in CI deployment to 3.8

**0.10.7 - 08/10/21**

 - Hotfix to re-trigger CI

**0.10.6 - 08/10/21**

 - Fix bug in deploy script

**0.10.5 - 08/10/21**

 - Update builder documentation
 - Update build process
 - Add check for compatible python version

**0.10.4 - 04/30/21**

 - Reapply location and artifact path changes

**0.10.3 - 04/30/21**

 - Revert location and artifact path changes

**0.10.2 - 04/27/21**

 - Remove dependency on location and artifact path in configuration files
 - Add location and artifact path arguments to `simulate run`
 - Fix bug that broke simulations running on Windows systems

**0.10.1 - 12/24/20**

 - Move from travis to github actions for CI.

**0.10.0 - 10/2/20**

 - Fix bug in copying a `RandomnessStream` with a new key
 - Add documentation of randomness in vivarium
 - Add validation to `LookupTable`, `InterpolatedTable`, `Interpolation`, and
   `Order0Interp`
 - Fix bug writing invalid artifact keys
 - Fix `EntityKey` `eq` and `ne` functions
 - Remove dependency on `graphviz`
 - Move `get_seed` from `RandomnessStream` to `RandomnessInterface`
 - Remove `random_seed` from output index and add `random_seed` and
   `input_draw` to output columns
 - Raise a `PopulationError` when trying to access non-existent columns in a
   `PopulationView`
 - Fix validation issues in Travis config
 - Fix typing issues in `ComponentManager` and `Event`

**0.9.3 - 12/7/19**

 - Bugfix in population type conversion.

**0.9.2 - 12/3/19**

 - Bugfix in artifact configuration management.
 - Bugfix in population query.

**0.9.1 - 11/18/19**

 - Be less restrictive about when get_value can be called.

**0.9.0 - 11/16/19**

 - Clean up event emission.
 - Make events immutable.
 - Stronger validation around model specification file.
 - Move the data artifact from vivarium public health to vivarium.
 - Update the ConfigTree str and repr to be more legible.
 - Be consistent about preferring pathlib over os.path.
 - Add some ConfigTree specific errors.
 - Refactor ConfigTree and ConfigNode to remove unused functionality and
   make the interface more consistent.
 - Extensively update documentation for configuration system.
 - Restructure component initialization so that **all** simulation components
   are created at simulation initialization time. Previous behavior had
   sub-components created at setup time.
 - Introduce lifecycle management system to enforce events proceed in the
   correct order and ensure framework tools are not misused.
 - Remove results writer.
 - Overhaul simulation creation to be significantly less complex.
 - Update privacy levels for simulation context managers.
 - Update context creation and usage tutorials.
 - Ditch the 'omit_missing_columns' argument for PopulationView.get.  Subviews
   should be used instead.
 - Consistent naming for rates in data, pipelines, and configuration.
 - Introduce resource management system for users to properly specify
   component dependencies for population initialization.
 - Switch age_group_start and age_group_end to age_start and age_end, making
   the naming scheme for binned data consistent.
 - Use loguru for logging.
 - Fix a bug in transition probability computation.
 - Raise error when component attempts to update columns they don't own instead
   of silently ignoring them.
 - Use consistent data bin naming to make using lookup tables less verbose.
 - Rename value system joint_value_postprocessor to union_postprocessor.
 - Docs and concept note for values system.
 - Be consistent about manager naming on builder interfaces.
 - Updated concept docs for entry points.
 - Lookup table docs and concept note.
 - Bugfix in randomness to handle datetime conversion on Windows.
 - Constrain components to only have a single population initializer.

**0.8.24 - 08/20/19**

 - Bugfix to prevent component list from not including setup components during setup phase.
 - Bugfix to dot diagram of state machine.

**0.8.23 - 08/09/19**

 - Move handle_exceptions() up to vivarium to eliminate duplication

**0.8.22 - 07/16/19**

 - Bugfix for lookup table input validation.
 - Event subsystem documentation.

**0.8.21 - 06/14/19**

 - Add names and better reprs to some of the managers.
 - ConfigTree documentation
 - Yaml load bugfix.
 - Documentation for ``simulate run`` and the interactive context.
 - Tutorials for running a simulation interactively and from the command line.
 - Headers for API documentation.
 - Component management documentation.
 - Enforce all components have a unique name.
 - Add ``get_components_by_type`` and ``get_component(name)`` to
   the component manager.
 - Bugfix in the lookup table.

**0.8.20 - 04/22/19**

 - Add simulation lifecycle info to the simulant creator.
 - Bugfix in simulate profile.

**0.8.19 - 03/27/19**

 - Update results writer to write new hdfs instead of overwriting.

**0.8.18 - 02/13/19**

 - Fix numerical issue in rate to probability calculation
 - Alter randomness manager to keep track of randomness streams.

**0.8.17 - 02/13/19**

 - Fix branch/version synchronization

**0.8.16 - 02/11/19**

 - Remove combined sexes from the "build_table".

**0.8.15 - 01/03/19**

 - Add doctests to travis
 - Update population initializer error message

**0.8.14 - 12/20/18**

 - Standardize the population getter from the the interactive interface.
 - Added "additional_key" argument to randomness.filter for probability and for rate.
 - Added a profile subcommand to simulate.
 - Separated component configuration from setup.
 - Vectorize python loops in the interpolation implementation.

**0.8.13 - 11/15/18**

 - Fix broken doc dependency

**0.8.12 - 11/15/18**

 - Remove mean age and year columns

**0.8.11 - 11/15/18**

 - Bugfix where transitions were casting pandas indices to series.
 - Add better error message when a none is found in the configuration.

**0.8.10 - 11/5/18**

 - Added ``add_components`` method to simulation context.
 - Added typing info to interactive interface.

**0.8.9 - 10/23/18**

 - Accept ``.yml`` model specifications
 - Redesign interpolation. Order zero only at this point.

**0.8.8 - 10/09/18**

 - Raise error if multiple components set same default configuration.
 - Loosen error checking in value manager

**0.8.7 - 09/25/18**

 - Distinguish between missing and cyclic population table dependencies.
 - Initial draft of tutorial documentation

**0.8.6 - 09/07/18**

 - Workaround for hdf metadata limitation when writing dataframes with a large
   number of columns

**0.8.5 - 08/22/18**

 - Add integration with Zenodo to produce DOIs
 - Added default get_components implementation for component manager

**0.8.4 - 08/02/18**

 - Standardized a bunch of packaging stuff.

**0.8.2 - 07/24/18**

 - Added ``test`` command to verify and installation
 - Updated ``README`` with installation instructions.


**0.8.1 - 07/24/18**

 - Move to source layout.
 - Set tests to install first and then test installed package.
 - Renamed ``test_util`` to resolve naming collision during test.

**0.8.0 - 07/24/18**

 - Initial release<|MERGE_RESOLUTION|>--- conflicted
+++ resolved
@@ -1,12 +1,9 @@
-**3.0.16 - 10/30/24**
+**3.0.16 - 10/31/24**
 
   - Bugfix to prevent a LookupTable from changing order of the value columns
   - Fix mypy errors in vivarium/framework/lookup/table.py
-<<<<<<< HEAD
   - Fix mypy errors in vivarium/framework/randomness/manager.py
-=======
   - Fix mypy errors in vivarium/interface/utilities.py
->>>>>>> 9baf3f10
   - Typing changes in vivarium/framework/lookup/interpolation.py
   - Fix broken build from LayeredConfigTree typing
   - Fix type handling for clock and step size in vivarium/framework/event.py
