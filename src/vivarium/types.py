--- conflicted
+++ resolved
@@ -25,16 +25,7 @@
     pd.DataFrame,
     float,
     int,
-<<<<<<< HEAD
 ]
-# TODO: [MIC-5481] need to use TypeVars here
-Time = Union[pd.Timestamp, datetime]
-Timedelta = Union[pd.Timedelta, timedelta]
-ClockTime = Union[Time, int]
-ClockStepSize = Union[Timedelta, int]
 
 VectorMapper = Callable[[pd.DataFrame], pd.Series]  # type: ignore [type-arg]
-ScalarMapper = Callable[[pd.Series], str]  # type: ignore [type-arg]
-=======
-]
->>>>>>> 2a81a36d
+ScalarMapper = Callable[[pd.Series], str]  # type: ignore [type-arg]