--- conflicted
+++ resolved
@@ -371,8 +371,6 @@
         "test_dataframe_attribute", source=dataframe_attribute_source, component=mocker.Mock()
     )
 
-<<<<<<< HEAD
-=======
     series_pipeline_with_str_source = manager.register_attribute_producer(
         "test_series_attribute_with_str_source",
         source=str_attribute_source,
@@ -380,19 +378,15 @@
         preferred_post_processor=lambda idx, val, mgr: pd.Series(val, index=idx),
     )
 
->>>>>>> 071e89c6
     assert isinstance(series_pipeline(index), pd.Series)
     assert series_pipeline(index).index.equals(index)
 
     assert isinstance(dataframe_pipeline(index), pd.DataFrame)
     assert dataframe_pipeline(index).index.equals(index)
 
-<<<<<<< HEAD
-=======
     assert isinstance(series_pipeline_with_str_source(index), pd.Series)
     assert series_pipeline_with_str_source(index).index.equals(index)
 
->>>>>>> 071e89c6
     # Register the string source w/ no post-processors, i.e. calling will return str
     bad_pipeline = manager.register_attribute_producer(
         "test_bad_attribute", source=str_attribute_source, component=mocker.Mock()
