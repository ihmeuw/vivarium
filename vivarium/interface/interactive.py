from math import ceil

from vivarium import VivariumError
from vivarium.framework.configuration import build_simulation_configuration, build_model_specification
from vivarium.framework.plugins import PluginManager, DEFAULT_PLUGINS
from vivarium.framework.engine import SimulationContext
from vivarium.config_tree import ConfigTree

from .utilities import run_from_ipython, log_progress


class InteractiveError(VivariumError):
    """Error raised when the Interactive context is in an inconsistent state."""
    pass


class InteractiveContext(SimulationContext):

    def __init__(self, configuration, components, plugin_manager=None):
        super().__init__(configuration, components, plugin_manager)
        self._initial_population = None
        self._setup = False

    def setup(self):
        super().setup()
        self._start_time = self.clock.time
        self.initialize_simulants()
        self._setup = True

    def initialize_simulants(self):
        super().initialize_simulants()
        self._initial_population = self.population.population

    def reset(self):
        # This is super crude, but should work for a great deal of components.
        self.population._population = self._initial_population
        self.clock._time = self._start_time

    def run(self, with_logging=True):
        if not self._setup:
            raise InteractiveError("Simulation must be setup before it can be run.")

        return self.run_until(self.clock.stop_time, with_logging=with_logging)

    def run_for(self, duration, with_logging=True):
        if not self._setup:
            raise InteractiveError("Simulation must be setup before it can be run.")

        return self.run_until(self.clock.time + duration, with_logging=with_logging)

    def run_until(self, end_time, with_logging=True):
        if not self._setup:
            raise InteractiveError("Simulation must be setup before it can be run.")

        if not isinstance(end_time, type(self.clock.time)):
            raise ValueError(f"Provided time must be an instance of {type(self.clock.time)}")

        iterations = int(ceil((end_time - self.clock.time)/self.clock.step_size))
        self.take_steps(number_of_steps=iterations, with_logging=with_logging)
        assert self.clock.time - self.clock.step_size < end_time <= self.clock.time
        return iterations

    def step(self, step_size=None):  # TODO: consider renaming to take_step for similarity with sim.take_steps
        if not self._setup:
            raise InteractiveError("Simulation must be setup before it can be run.")

        old_step_size = self.clock.step_size
        if step_size is not None:
            if not isinstance(step_size, type(self.clock.step_size)):
                raise ValueError(f"Provided time must be an instance of {type(self.clock.step_size)}")
            self.clock._step_size = step_size
        super().step()
        self.clock._step_size = old_step_size

    def take_steps(self, number_of_steps=1, step_size=None, with_logging=True):
        if not self._setup:
            raise InteractiveError("Simulation must be setup before it can be run.")

        if not isinstance(number_of_steps, int):
            raise ValueError('Number of steps must be an integer.')

        if run_from_ipython() and with_logging:
            for _ in log_progress(range(number_of_steps), name='Step'):
                self.step(step_size)
        else:
            for _ in range(number_of_steps):
                self.step(step_size)

    def list_values(self):
        if not self._setup:
            raise InteractiveError("Value pipeline configuration is not complete until the simulation is setup.")

        return list(self.values.keys())

    def get_values(self):
        if not self._setup:
            raise InteractiveError("Value pipeline configuration is not complete until the simulation is setup.")

        return self.values.items()

    def get_value(self, value_pipeline_name):
        return self.values.get_value(value_pipeline_name)

    def list_events(self):
        if not self._setup:
            raise InteractiveError("Event configuration is not complete until the simulation is setup.")

        return self.events.list_events()

    def get_listeners(self, event_name):
        if not self._setup:
            raise InteractiveError("Event configuration is not complete until the simulation is setup.")

        if event_name not in self.events:
            raise ValueError(f'No event {event_name} in system.')
        return self.events.get_listeners(event_name)

    def get_emitter(self, event_name):
        if not self._setup:
            raise InteractiveError("Event configuration is not complete until the simulation is setup.")

        if event_name not in self.events:
            raise ValueError(f'No event {event_name} in system.')
        return self.events.get_emitter(event_name)

    def get_components(self):
<<<<<<< HEAD
=======
        if not self._setup:
            raise InteractiveError("Component configuration is not complete until the simulation is setup.")

>>>>>>> 4f64a3bc
        return [component for component in self.component_manager._components + self.component_manager._managers]

    def reload_component(self, component):
        raise NotImplementedError()

    def replace_component(self, old_component, new_component):
        if not self._setup:
            raise InteractiveError("Components cannot be replaced until the simulation is setup.")

        self.component_manager._components.remove(old_component)
        new_component.setup(self.builder)
        self.component_manager.add_components([new_component])


<<<<<<< HEAD
def initialize_simulation(components, input_config=None, plugin_config=None, context_class=InteractiveContext):
    config = build_simulation_configuration()
    config.update(input_config)

    base_plugin_config = ConfigTree(DEFAULT_PLUGINS['plugins'])
    if plugin_config:
        base_plugin_config.update(plugin_config)

    plugin_manager = PluginManager(base_plugin_config)

    simulation = context_class(config, components, plugin_manager)

    return simulation


def setup_simulation(components, input_config=None, plugin_config=None):
    simulation = initialize_simulation(components, input_config, plugin_config)
=======
def initialize_simulation(components, input_config=None):
    config = build_simulation_configuration()
    config.update(input_config)

    return InteractiveContext(config, components)


def setup_simulation(components, input_config=None):
    simulation = initialize_simulation(components, input_config)
>>>>>>> 4f64a3bc
    simulation.setup()

    return simulation


def initialize_simulation_from_model_specification(model_specification_file):
    model_specification = build_model_specification(model_specification_file)

    plugin_config = model_specification.plugins
    component_config = model_specification.components
    simulation_config = model_specification.configuration

    plugin_manager = PluginManager(plugin_config)
    component_config_parser = plugin_manager.get_plugin('component_configuration_parser')
    components = component_config_parser.get_components(component_config)

    return InteractiveContext(simulation_config, components, plugin_manager)


def setup_simulation_from_model_specification(model_specification_file):
    simulation = initialize_simulation_from_model_specification(model_specification_file)
    simulation.setup()

    return simulation<|MERGE_RESOLUTION|>--- conflicted
+++ resolved
@@ -2,9 +2,8 @@
 
 from vivarium import VivariumError
 from vivarium.framework.configuration import build_simulation_configuration, build_model_specification
-from vivarium.framework.plugins import PluginManager, DEFAULT_PLUGINS
+from vivarium.framework.plugins import PluginManager
 from vivarium.framework.engine import SimulationContext
-from vivarium.config_tree import ConfigTree
 
 from .utilities import run_from_ipython, log_progress
 
@@ -124,12 +123,9 @@
         return self.events.get_emitter(event_name)
 
     def get_components(self):
-<<<<<<< HEAD
-=======
         if not self._setup:
             raise InteractiveError("Component configuration is not complete until the simulation is setup.")
 
->>>>>>> 4f64a3bc
         return [component for component in self.component_manager._components + self.component_manager._managers]
 
     def reload_component(self, component):
@@ -144,25 +140,6 @@
         self.component_manager.add_components([new_component])
 
 
-<<<<<<< HEAD
-def initialize_simulation(components, input_config=None, plugin_config=None, context_class=InteractiveContext):
-    config = build_simulation_configuration()
-    config.update(input_config)
-
-    base_plugin_config = ConfigTree(DEFAULT_PLUGINS['plugins'])
-    if plugin_config:
-        base_plugin_config.update(plugin_config)
-
-    plugin_manager = PluginManager(base_plugin_config)
-
-    simulation = context_class(config, components, plugin_manager)
-
-    return simulation
-
-
-def setup_simulation(components, input_config=None, plugin_config=None):
-    simulation = initialize_simulation(components, input_config, plugin_config)
-=======
 def initialize_simulation(components, input_config=None):
     config = build_simulation_configuration()
     config.update(input_config)
@@ -172,7 +149,6 @@
 
 def setup_simulation(components, input_config=None):
     simulation = initialize_simulation(components, input_config)
->>>>>>> 4f64a3bc
     simulation.setup()
 
     return simulation
