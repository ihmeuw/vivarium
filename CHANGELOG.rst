<<<<<<< HEAD
**TBD - TBD/TBD/TBD**

  - Type-hinting: Fix mypy errors in vivarium/framework/engine.py
=======
**3.2.11 - 12/23/24**

  - Type-hinting: Fix mypy errors in vivarium/framework/components/parser.py
>>>>>>> 56dd0a04

**3.2.10 - 12/17/24**

  - Type-hinting: Fix mypy errors in vivarium/framework/components/manager.py

**3.2.9 - 12/17/24**

  - Bugfix: Replace certain cases of int or float types with Numeric

**3.2.8 - 12/16/24**

  - Feature: Update how additional seed is defined in RandomnessManager

**3.2.7 - 12/12/24**

  - Type-hinting: Fix mypy errors in vivarium/framework/state_machine.py

**3.2.6 - 12/12/24**

  - Change Jenkins conda env name

**3.2.5 - 12/11/24**

  - Type-hinting: Fix mypy errors in vivarium/framework/results/interface.py
  - Type-hinting: Fix mypy errors in vivarium/component.py
  - Type-hinting: Fix mypy errors in vivarium/framework/results/observer.py

**3.2.4 - 12/03/24**

  - Fix type hints for pandas groupby objects

**3.2.3 - 11/21/24**

  - Feature: Allow users to define initialization weights as LookupTableData or an artifact key
  - Feature: Make State's add_transition function return the Transition
  - Feature: Add triggered argument to State's add_transition function
  - Type-hinting: Introduce DataInput type
  - Type-hinting: Fix mypy errors in vivarium/framework/results/manager.py
  - Type-hinting: Fix mypy errors in vivarium/framework/lookup/manager.py

**3.2.2 - 11/14/24**

  - Feature: Enable adding transition to a state by defining the output state and the transition probability

**3.2.1 - 11/13/24**

  - Fix mypy errors in vivarium/framework/results/context.py
  - Fix mypy errors in vivarium/framework/time.py
  - Modernize type hinting
  - Remove unnecessary "from future import annotation" imports

**3.2.0 - 11/12/24**

  - Feature: Supports passing callables directly when building lookup tables
  - Feature: Enables columns and pipelines to specify dependencies directly, instead of by name
  - Feature: Enables identification of which component produced a Pipeline or RandomnessStream
  - Bugfix: Enables Machine to be used directly to model a state machine
  - Bugfix: Ensures that a Pipeline will always have a name
  - Bugfix: Appropriately declares dependencies in example models
  - Testing: Adds coverage for example DiseaseModel
  - Refactor: Converts resource module into a package
  - Refactor: Converts values module into a package
  - Refactor: Simplifies code to allow Managers to create columns
  - Refactor: Converts ResourceManager __iter__ to a well-named instance method
  - Refactor: Creates ResourceTypes for each type of resource
  - Refactor: Makes Pipeline and RandomnessStream inherit from Resource
  - Refactor: Creates ValueSource and ValueModifier resources and attaches them to Pipelines

**3.1.0 - 11/07/24**

  - Drop support for python 3.9

**3.0.18 - 11/06/24**

  - Fix mypy errors in vivarium/framework/logging/manager.py
  - Fix mypy errors in vivarium/framework/results/observations.py

**3.0.17 - 11/04/24**

  - Fix mypy errors in vivarium/framework/configuration.py
  - Fix mypy errors in vivarium/framework/artifact/manager.py

**3.0.16 - 10/31/24**

  - Bugfix to prevent a LookupTable from changing order of the value columns
  - Fix mypy errors in vivarium/framework/lookup/table.py
  - Fix mypy errors in vivarium/framework/randomness/manager.py
  - Fix mypy errors in vivarium/interface/utilities.py
  - Typing changes in vivarium/framework/lookup/interpolation.py
  - Fix broken build from LayeredConfigTree typing
  - Fix type handling for clock and step size in vivarium/framework/event.py

**3.0.15 - 10/24/24**

  - Fix mypy errors in vivarium/framework/event.py
  - Update CI to run from reusable workflow

**3.0.14 - 10/18/24**

  - Fix mypy errors in vivarium/framework/artifact/artifact.py
  - Fix mypy errors in vivarium/framework/randomness/stream.py

**3.0.13 - 10/15/24**

  - Fix mypy errors: vivarium/framework/lookup/interpolation.py

**3.0.12 - 10/14/24**

  - Bugfix for mypy errors: vivarium/framework/values.py

**3.0.11 - 10/08/24**

  - Fix mypy errors: vivarium/framework/values.py

**3.0.10 - 10/07/24**

  - Add method to SimulationClock to get number of simulation steps remaining

**3.0.9 - 10/04/24**

  - Fix mypy errors: vivarium/framework/logging/utilities.py

**3.0.8 - 10/03/24**

  - Fix mypy errors: vivarium/framework/resource.py
  - Fix mypy errors: vivarium/framework/artifact/hdf.py

**3.0.7 - 09/25/24**

  - Enable population manager and population view methods to accept strings  
  - Fix mypy errors: vivarium/framework/lifecycle.py
  - Fix mypy errors: vivarium/framework/population/manager.py
  - Fix mypy errors: vivarium/framework/population/population_view.p
  - Fix mypy errors: vivarium/framework/plugins.py
  - Fix mypy errors: vivarium/framework/results/stratification.py

**3.0.6 - 09/20/24**

  - Fix mypy errors: vivarium/framework/randomness/index_map.py

**3.0.5 - 09/17/24**

  - Pin Sphinx below 8.0

**3.0.4 - 09/12/24**

  - Introduce static type checking with mypy
  - Add new types for clock time and step-size

**3.0.3 - 09/11/24**

  - Raise an error if a component attempts to access a non-existent population_view

**3.0.2 - 08/27/24**

  - Update results docstrings
  - Add a results concepts model doc
  - Docstring cleanup throughout
  - Fix up tutorial docs
  - Strengthen doctests
  
**3.0.1- 08/20/24**

 - Create script to find matching dependency branches
 - Add results category exclusion tests

**3.0.0 - 08/13/24**

Breaking changes:
  - Remove the unnecessary metrics pipeline
  - Refactor lookup table creation and allow configuration of lookup columns
  - Refactor results manager to process results directly

Major changes:
  - Move results controller and interface from managers to default plugins
  - Add a get_configuration method and configuration attribute to Component
  - Enable build_lookup_table to accept a list as input data
  - Implement an Observation dataclass
  - Remove --location/-l option from simulate run command
  - Change the metrics/ folder to results/; refer to "results" instead of "metrics" throughout
  - Implement multiple new interface functions for registering stratifications and observations
  - Implement multiple new Observer types
  - Implement simulation backups
  - Implement excluding results categories via the configuration

Other changes:
  - Use layered-config-tree package instead of local ConfigTree class
  - Add a report emitter to the SimulationContext
  - Check for and log unused stratifications and raise for missing required stratifications
  - Move all steps of running a simulation into a run_simulation instance method
  - Add simulate run e2e test
  - Stop writing seed and draw columns to the results
  - Install matching upstream branches in github builds
  - Automatically run Jenkins builds on push or pull request
  - Add type hints throughout results modules
  - Various other minor updates

**2.3.8 - 06/17/24**

 - Hotfix pin numpy below 2.0

**2.3.7 - 03/21/24**
  
  - Add deprecation warning to import ConfigTree from the config_tree package

**2.3.6 - 03/07/24**

  - Update population keys in testing utilities to be mmore descriptive

**2.3.5 - 03/01/24**

  - Improves boids example and tutorial

**2.3.4 - 02/23/24**

  - Fixes parsing in results manager to remove trailing underscore

**2.3.3 - 01/29/24**

 - Improve readability of api reference docs

**2.3.2 - 01/29/24**

 - Fix broken readthedocs build

**2.3.1 - 01/09/24**

 - Update PyPI to 2FA with trusted publisher

**2.3.0 - 12/19/23**

 - Incorporate Individualized Clocks v1
 - Document how to remove components from an interactive simulation
 - Update code in docs to match current implementation

**2.2.1 - 10/24/23**

 - Hotfix to expose ScalarValue at the lookup package level

**2.2.0 - 10/24/23**

 - Refactor Manager configuration defaults
 - Throw an error if simulation attempts to use a component that is not an instance of Component
 - Refactor and simplify LookupTable implementations
 - Enable LookupTable to have source data that is only categorical
 - Enable LookupTables with DataFrame source data to specify value columns

**2.1.1 - 10/13/23**

 - Enable RandomnessStream to sample from a distribution
 - Refactor `ComponentConfigurationParser` to create components as they are parsed

**2.1.0 - 10/12/23**

 - Remove explicit support for Python 3.8
 - Set default value for ConfigNode::get_value to None

**2.0.1 - 10/04/23**

 - Set pipeline's returned Series' name to the pipeline's name

**2.0.0 - 09/22/23**

 - Create `Component` and `Manager` classes
 - Ensure all managers and components inherit from them
 - Define properties in `Component` that components can override
 - Define lifecycle methods in `Component` that components override
 - Refactor all components in vivarium to use and leverage`Component`
 - Warn when using components not inheriting from `Component`
 - Change the behavior of `State.add_transition` to take a Transition object rather than another State
 - Add optional argument to State constructor to allow self transitions

**1.2.9 - 09/19/23**

 - Set default in register_observation

**1.2.8 - 09/18/23**

 - Unpin pandas

**1.2.7 - 09/14/23**

 - Allow pandas <2.1.0

**1.2.6 - 09/14/23**

 - Update state machine to prepare for pandas 2.0

**1.2.5 - 09/05/23**

 - Update ConfigTree to make it pickleable; raise NotImplementedError on equality calls

**1.2.4 - 09/01/23**

 - Create LookupTableData type alias for the source data to LookupTables

**1.2.3 - 08/28/23**

 - Enable allowing self transitions directly in a State's constructor

**1.2.2 - 08/04/23**

 - Bugfix to include all metrics outputs in results manager

**1.2.1 - 07/12/23**

 - Adds logging for registering stratifications and observations
 - Changes version metadata to use setuptools_scm

**1.2.0 - 06/01/23**

 - Stop supporting Python 3.7 and start supporting 3.11
 - Bugfix to allow for zero stratifications
 - Removes ignore filters for known FutureWarnings
 - Refactor location of default stratification definition
 - Bugfix to stop shuffling simulants when drawing common random number

**1.1.0 - 05/03/23**

 - Clean up randomness system
 - Fix a bug in stratification when a stratum is empty
 - Create a dedicated logging system
 - Fix bug in preventing passing an Iterable to `rate_to_probability`

**1.0.4 - 01/25/23**

 - Bugfixes for ResultsContext

**1.0.3 - 01/19/23**

 - Enhancement to use pop_data.user_data.get pattern in BasePopulation example
 - Mend get_value unhashable argument for Results Manger add_observation()
 - Split randomness into subpackage
 - Remove copy_with_additional_key method from RandomnessStream

**1.0.2 - 12/27/22**

 - Fix a typo that prevented deployment of v1.0.1

**1.0.1 - 12/27/22**

 - Remove metrics from the population management system
 - Add a new lifecycle builder interface method for simulation state access
 - Suppress future warnings (temporarily)
 - Update github actions to support python 3.7-3.10
 - Update codeowners

**1.0.0 - 12/20/22**

 - Added Results Manager feature.

**0.10.21 - 12/20/22**

 - Cleaned up warnings in artifact test code.
 - Updated codeowners and pull request template.

**0.10.20 - 12/20/22**

 - Update CI versions to build on python versions 3.7-3.10

**0.10.19 - 10/04/22**

 - Fix bug on `simulate run` CLI introduced in 0.10.18

**0.10.18 - 09/20/22**

 - Standardize results directories
 - Adds ability to run without artifact
 - Specify correct permissions when creating directories and files

**0.10.17 - 07/25/22**

 - Fix bug when initializing tracked column

**0.10.16 - 06/30/22**

 - Fix a bug in adding new simulants to a population
 - Add CODEOWNERS file

**0.10.15 - 06/29/22**

 - Added performance reporting
 - Added support for empty initial populations
 - Refactor population system

**0.10.14 - 05/16/22**

 - Fixed pandas FutureWarning in `randomness.get_draw`

**0.10.13 - 05/05/22**

 - Improved error message when component dependencies are not specified.
 - Fix faulty set logic in `PopulationView.subview`

**0.10.12 - 02/15/22**

 - Reformat code with black and isort.
 - Add formatting checks to CI.
 - Add `current_time` to interactive context.
 - Squash pandas FutureWarning for Series.append usage.
 - Add a UserWarning when making a new artifact.

**0.10.11 - 02/12/22**

 - Update CI to make a cleaner release workflow
 - Add PR template

**0.10.10 - 10/29/21**

 - Update license to BSD 3-clause
 - Replace authors metadata with zenodo.json
 - Updated examples
 - Doctest bugfixes

**0.10.9 - 08/16/21**

 - Add flag to SimulationContext.report to turn off results printing at sim end.

**0.10.8 - 08/10/21**

 - Set Python version in CI deployment to 3.8

**0.10.7 - 08/10/21**

 - Hotfix to re-trigger CI

**0.10.6 - 08/10/21**

 - Fix bug in deploy script

**0.10.5 - 08/10/21**

 - Update builder documentation
 - Update build process
 - Add check for compatible python version

**0.10.4 - 04/30/21**

 - Reapply location and artifact path changes

**0.10.3 - 04/30/21**

 - Revert location and artifact path changes

**0.10.2 - 04/27/21**

 - Remove dependency on location and artifact path in configuration files
 - Add location and artifact path arguments to `simulate run`
 - Fix bug that broke simulations running on Windows systems

**0.10.1 - 12/24/20**

 - Move from travis to github actions for CI.

**0.10.0 - 10/2/20**

 - Fix bug in copying a `RandomnessStream` with a new key
 - Add documentation of randomness in vivarium
 - Add validation to `LookupTable`, `InterpolatedTable`, `Interpolation`, and
   `Order0Interp`
 - Fix bug writing invalid artifact keys
 - Fix `EntityKey` `eq` and `ne` functions
 - Remove dependency on `graphviz`
 - Move `get_seed` from `RandomnessStream` to `RandomnessInterface`
 - Remove `random_seed` from output index and add `random_seed` and
   `input_draw` to output columns
 - Raise a `PopulationError` when trying to access non-existent columns in a
   `PopulationView`
 - Fix validation issues in Travis config
 - Fix typing issues in `ComponentManager` and `Event`

**0.9.3 - 12/7/19**

 - Bugfix in population type conversion.

**0.9.2 - 12/3/19**

 - Bugfix in artifact configuration management.
 - Bugfix in population query.

**0.9.1 - 11/18/19**

 - Be less restrictive about when get_value can be called.

**0.9.0 - 11/16/19**

 - Clean up event emission.
 - Make events immutable.
 - Stronger validation around model specification file.
 - Move the data artifact from vivarium public health to vivarium.
 - Update the ConfigTree str and repr to be more legible.
 - Be consistent about preferring pathlib over os.path.
 - Add some ConfigTree specific errors.
 - Refactor ConfigTree and ConfigNode to remove unused functionality and
   make the interface more consistent.
 - Extensively update documentation for configuration system.
 - Restructure component initialization so that **all** simulation components
   are created at simulation initialization time. Previous behavior had
   sub-components created at setup time.
 - Introduce lifecycle management system to enforce events proceed in the
   correct order and ensure framework tools are not misused.
 - Remove results writer.
 - Overhaul simulation creation to be significantly less complex.
 - Update privacy levels for simulation context managers.
 - Update context creation and usage tutorials.
 - Ditch the 'omit_missing_columns' argument for PopulationView.get.  Subviews
   should be used instead.
 - Consistent naming for rates in data, pipelines, and configuration.
 - Introduce resource management system for users to properly specify
   component dependencies for population initialization.
 - Switch age_group_start and age_group_end to age_start and age_end, making
   the naming scheme for binned data consistent.
 - Use loguru for logging.
 - Fix a bug in transition probability computation.
 - Raise error when component attempts to update columns they don't own instead
   of silently ignoring them.
 - Use consistent data bin naming to make using lookup tables less verbose.
 - Rename value system joint_value_postprocessor to union_postprocessor.
 - Docs and concept note for values system.
 - Be consistent about manager naming on builder interfaces.
 - Updated concept docs for entry points.
 - Lookup table docs and concept note.
 - Bugfix in randomness to handle datetime conversion on Windows.
 - Constrain components to only have a single population initializer.

**0.8.24 - 08/20/19**

 - Bugfix to prevent component list from not including setup components during setup phase.
 - Bugfix to dot diagram of state machine.

**0.8.23 - 08/09/19**

 - Move handle_exceptions() up to vivarium to eliminate duplication

**0.8.22 - 07/16/19**

 - Bugfix for lookup table input validation.
 - Event subsystem documentation.

**0.8.21 - 06/14/19**

 - Add names and better reprs to some of the managers.
 - ConfigTree documentation
 - Yaml load bugfix.
 - Documentation for ``simulate run`` and the interactive context.
 - Tutorials for running a simulation interactively and from the command line.
 - Headers for API documentation.
 - Component management documentation.
 - Enforce all components have a unique name.
 - Add ``get_components_by_type`` and ``get_component(name)`` to
   the component manager.
 - Bugfix in the lookup table.

**0.8.20 - 04/22/19**

 - Add simulation lifecycle info to the simulant creator.
 - Bugfix in simulate profile.

**0.8.19 - 03/27/19**

 - Update results writer to write new hdfs instead of overwriting.

**0.8.18 - 02/13/19**

 - Fix numerical issue in rate to probability calculation
 - Alter randomness manager to keep track of randomness streams.

**0.8.17 - 02/13/19**

 - Fix branch/version synchronization

**0.8.16 - 02/11/19**

 - Remove combined sexes from the "build_table".

**0.8.15 - 01/03/19**

 - Add doctests to travis
 - Update population initializer error message

**0.8.14 - 12/20/18**

 - Standardize the population getter from the the interactive interface.
 - Added "additional_key" argument to randomness.filter for probability and for rate.
 - Added a profile subcommand to simulate.
 - Separated component configuration from setup.
 - Vectorize python loops in the interpolation implementation.

**0.8.13 - 11/15/18**

 - Fix broken doc dependency

**0.8.12 - 11/15/18**

 - Remove mean age and year columns

**0.8.11 - 11/15/18**

 - Bugfix where transitions were casting pandas indices to series.
 - Add better error message when a none is found in the configuration.

**0.8.10 - 11/5/18**

 - Added ``add_components`` method to simulation context.
 - Added typing info to interactive interface.

**0.8.9 - 10/23/18**

 - Accept ``.yml`` model specifications
 - Redesign interpolation. Order zero only at this point.

**0.8.8 - 10/09/18**

 - Raise error if multiple components set same default configuration.
 - Loosen error checking in value manager

**0.8.7 - 09/25/18**

 - Distinguish between missing and cyclic population table dependencies.
 - Initial draft of tutorial documentation

**0.8.6 - 09/07/18**

 - Workaround for hdf metadata limitation when writing dataframes with a large
   number of columns

**0.8.5 - 08/22/18**

 - Add integration with Zenodo to produce DOIs
 - Added default get_components implementation for component manager

**0.8.4 - 08/02/18**

 - Standardized a bunch of packaging stuff.

**0.8.2 - 07/24/18**

 - Added ``test`` command to verify and installation
 - Updated ``README`` with installation instructions.


**0.8.1 - 07/24/18**

 - Move to source layout.
 - Set tests to install first and then test installed package.
 - Renamed ``test_util`` to resolve naming collision during test.

**0.8.0 - 07/24/18**

 - Initial release<|MERGE_RESOLUTION|>--- conflicted
+++ resolved
@@ -1,12 +1,10 @@
-<<<<<<< HEAD
 **TBD - TBD/TBD/TBD**
 
   - Type-hinting: Fix mypy errors in vivarium/framework/engine.py
-=======
+
 **3.2.11 - 12/23/24**
 
   - Type-hinting: Fix mypy errors in vivarium/framework/components/parser.py
->>>>>>> 56dd0a04
 
 **3.2.10 - 12/17/24**
 
