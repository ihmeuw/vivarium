--- conflicted
+++ resolved
@@ -173,10 +173,7 @@
 
 def test_setup_components(mocker):
     builder = mocker.Mock()
-<<<<<<< HEAD
-=======
     builder.configuration = {}
->>>>>>> 757b0e8e
     mocker.patch("vivarium.framework.results.observer.Observer.get_report_attributes")
     mock_a = MockComponentA("test_a")
     mock_b = MockComponentB("test_b")
