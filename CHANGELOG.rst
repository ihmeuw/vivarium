<<<<<<< HEAD
**3.2.20 - 02/03/25**

  - Remove tests/framework/components/mocks.py

=======
**3.2.20- 02/03/25**

  - Get python versions from python_versions.json
  
>>>>>>> a05c0419
**3.2.19 - 02/03/25**

  - Type-hinting: Fix mypy errors in tests/framework/artifact/test_hdf.py

**3.2.18 - 01/28/25**

  - Type-hinting: Fix mypy errors in tests/framework/artifact/test_manager.py
  
**3.2.17 - 01/24/25**

  - Type-hinting: Fix mypy errors in tests/framework/randomness/test_index_map.py
  - Type-hinting: Fix mypy errors in tests/framework/artifact/test_artifact.py

**3.2.16 - 01/22/25**

  - Type-hinting: Fix mypy errors in tests/framework/randomness/test_manager.py

**3.2.15 - 01/10/25**

  - Type-hinting: Fix mypy errors in tests/framework/randomness/test_crn.py

**3.2.14 - 01/10/25**

  - Type-hinting: Fix mypy errors in vivarium/interface/interactive.py
  - Type-hinting: Fix mypy errors in tests/framework/randomness/conftest.py
  - Type-hinting: Fix mypy errors in tests/conftest.py

**3.2.13 - 12/27/24**

  - Type-hinting: Fix mypy errors in vivarium/examples/boids/

**3.2.12 - 12/26/24**

  - Type-hinting: Fix mypy errors in vivarium/framework/engine.py

**3.2.11 - 12/23/24**

  - Type-hinting: Fix mypy errors in vivarium/framework/components/parser.py

**3.2.10 - 12/17/24**

  - Type-hinting: Fix mypy errors in vivarium/framework/components/manager.py

**3.2.9 - 12/17/24**

  - Bugfix: Replace certain cases of int or float types with Numeric

**3.2.8 - 12/16/24**

  - Feature: Update how additional seed is defined in RandomnessManager

**3.2.7 - 12/12/24**

  - Type-hinting: Fix mypy errors in vivarium/framework/state_machine.py

**3.2.6 - 12/12/24**

  - Change Jenkins conda env name

**3.2.5 - 12/11/24**

  - Type-hinting: Fix mypy errors in vivarium/framework/results/interface.py
  - Type-hinting: Fix mypy errors in vivarium/component.py
  - Type-hinting: Fix mypy errors in vivarium/framework/results/observer.py

**3.2.4 - 12/03/24**

  - Fix type hints for pandas groupby objects

**3.2.3 - 11/21/24**

  - Feature: Allow users to define initialization weights as LookupTableData or an artifact key
  - Feature: Make State's add_transition function return the Transition
  - Feature: Add triggered argument to State's add_transition function
  - Type-hinting: Introduce DataInput type
  - Type-hinting: Fix mypy errors in vivarium/framework/results/manager.py
  - Type-hinting: Fix mypy errors in vivarium/framework/lookup/manager.py

**3.2.2 - 11/14/24**

  - Feature: Enable adding transition to a state by defining the output state and the transition probability

**3.2.1 - 11/13/24**

  - Fix mypy errors in vivarium/framework/results/context.py
  - Fix mypy errors in vivarium/framework/time.py
  - Modernize type hinting
  - Remove unnecessary "from future import annotation" imports

**3.2.0 - 11/12/24**

  - Feature: Supports passing callables directly when building lookup tables
  - Feature: Enables columns and pipelines to specify dependencies directly, instead of by name
  - Feature: Enables identification of which component produced a Pipeline or RandomnessStream
  - Bugfix: Enables Machine to be used directly to model a state machine
  - Bugfix: Ensures that a Pipeline will always have a name
  - Bugfix: Appropriately declares dependencies in example models
  - Testing: Adds coverage for example DiseaseModel
  - Refactor: Converts resource module into a package
  - Refactor: Converts values module into a package
  - Refactor: Simplifies code to allow Managers to create columns
  - Refactor: Converts ResourceManager __iter__ to a well-named instance method
  - Refactor: Creates ResourceTypes for each type of resource
  - Refactor: Makes Pipeline and RandomnessStream inherit from Resource
  - Refactor: Creates ValueSource and ValueModifier resources and attaches them to Pipelines

**3.1.0 - 11/07/24**

  - Drop support for python 3.9

**3.0.18 - 11/06/24**

  - Fix mypy errors in vivarium/framework/logging/manager.py
  - Fix mypy errors in vivarium/framework/results/observations.py

**3.0.17 - 11/04/24**

  - Fix mypy errors in vivarium/framework/configuration.py
  - Fix mypy errors in vivarium/framework/artifact/manager.py

**3.0.16 - 10/31/24**

  - Bugfix to prevent a LookupTable from changing order of the value columns
  - Fix mypy errors in vivarium/framework/lookup/table.py
  - Fix mypy errors in vivarium/framework/randomness/manager.py
  - Fix mypy errors in vivarium/interface/utilities.py
  - Typing changes in vivarium/framework/lookup/interpolation.py
  - Fix broken build from LayeredConfigTree typing
  - Fix type handling for clock and step size in vivarium/framework/event.py

**3.0.15 - 10/24/24**

  - Fix mypy errors in vivarium/framework/event.py
  - Update CI to run from reusable workflow

**3.0.14 - 10/18/24**

  - Fix mypy errors in vivarium/framework/artifact/artifact.py
  - Fix mypy errors in vivarium/framework/randomness/stream.py

**3.0.13 - 10/15/24**

  - Fix mypy errors: vivarium/framework/lookup/interpolation.py

**3.0.12 - 10/14/24**

  - Bugfix for mypy errors: vivarium/framework/values.py

**3.0.11 - 10/08/24**

  - Fix mypy errors: vivarium/framework/values.py

**3.0.10 - 10/07/24**

  - Add method to SimulationClock to get number of simulation steps remaining

**3.0.9 - 10/04/24**

  - Fix mypy errors: vivarium/framework/logging/utilities.py

**3.0.8 - 10/03/24**

  - Fix mypy errors: vivarium/framework/resource.py
  - Fix mypy errors: vivarium/framework/artifact/hdf.py

**3.0.7 - 09/25/24**

  - Enable population manager and population view methods to accept strings  
  - Fix mypy errors: vivarium/framework/lifecycle.py
  - Fix mypy errors: vivarium/framework/population/manager.py
  - Fix mypy errors: vivarium/framework/population/population_view.p
  - Fix mypy errors: vivarium/framework/plugins.py
  - Fix mypy errors: vivarium/framework/results/stratification.py

**3.0.6 - 09/20/24**

  - Fix mypy errors: vivarium/framework/randomness/index_map.py

**3.0.5 - 09/17/24**

  - Pin Sphinx below 8.0

**3.0.4 - 09/12/24**

  - Introduce static type checking with mypy
  - Add new types for clock time and step-size

**3.0.3 - 09/11/24**

  - Raise an error if a component attempts to access a non-existent population_view

**3.0.2 - 08/27/24**

  - Update results docstrings
  - Add a results concepts model doc
  - Docstring cleanup throughout
  - Fix up tutorial docs
  - Strengthen doctests
  
**3.0.1- 08/20/24**

 - Create script to find matching dependency branches
 - Add results category exclusion tests

**3.0.0 - 08/13/24**

Breaking changes:
  - Remove the unnecessary metrics pipeline
  - Refactor lookup table creation and allow configuration of lookup columns
  - Refactor results manager to process results directly

Major changes:
  - Move results controller and interface from managers to default plugins
  - Add a get_configuration method and configuration attribute to Component
  - Enable build_lookup_table to accept a list as input data
  - Implement an Observation dataclass
  - Remove --location/-l option from simulate run command
  - Change the metrics/ folder to results/; refer to "results" instead of "metrics" throughout
  - Implement multiple new interface functions for registering stratifications and observations
  - Implement multiple new Observer types
  - Implement simulation backups
  - Implement excluding results categories via the configuration

Other changes:
  - Use layered-config-tree package instead of local ConfigTree class
  - Add a report emitter to the SimulationContext
  - Check for and log unused stratifications and raise for missing required stratifications
  - Move all steps of running a simulation into a run_simulation instance method
  - Add simulate run e2e test
  - Stop writing seed and draw columns to the results
  - Install matching upstream branches in github builds
  - Automatically run Jenkins builds on push or pull request
  - Add type hints throughout results modules
  - Various other minor updates

**2.3.8 - 06/17/24**

 - Hotfix pin numpy below 2.0

**2.3.7 - 03/21/24**
  
  - Add deprecation warning to import ConfigTree from the config_tree package

**2.3.6 - 03/07/24**

  - Update population keys in testing utilities to be mmore descriptive

**2.3.5 - 03/01/24**

  - Improves boids example and tutorial

**2.3.4 - 02/23/24**

  - Fixes parsing in results manager to remove trailing underscore

**2.3.3 - 01/29/24**

 - Improve readability of api reference docs

**2.3.2 - 01/29/24**

 - Fix broken readthedocs build

**2.3.1 - 01/09/24**

 - Update PyPI to 2FA with trusted publisher

**2.3.0 - 12/19/23**

 - Incorporate Individualized Clocks v1
 - Document how to remove components from an interactive simulation
 - Update code in docs to match current implementation

**2.2.1 - 10/24/23**

 - Hotfix to expose ScalarValue at the lookup package level

**2.2.0 - 10/24/23**

 - Refactor Manager configuration defaults
 - Throw an error if simulation attempts to use a component that is not an instance of Component
 - Refactor and simplify LookupTable implementations
 - Enable LookupTable to have source data that is only categorical
 - Enable LookupTables with DataFrame source data to specify value columns

**2.1.1 - 10/13/23**

 - Enable RandomnessStream to sample from a distribution
 - Refactor `ComponentConfigurationParser` to create components as they are parsed

**2.1.0 - 10/12/23**

 - Remove explicit support for Python 3.8
 - Set default value for ConfigNode::get_value to None

**2.0.1 - 10/04/23**

 - Set pipeline's returned Series' name to the pipeline's name

**2.0.0 - 09/22/23**

 - Create `Component` and `Manager` classes
 - Ensure all managers and components inherit from them
 - Define properties in `Component` that components can override
 - Define lifecycle methods in `Component` that components override
 - Refactor all components in vivarium to use and leverage`Component`
 - Warn when using components not inheriting from `Component`
 - Change the behavior of `State.add_transition` to take a Transition object rather than another State
 - Add optional argument to State constructor to allow self transitions

**1.2.9 - 09/19/23**

 - Set default in register_observation

**1.2.8 - 09/18/23**

 - Unpin pandas

**1.2.7 - 09/14/23**

 - Allow pandas <2.1.0

**1.2.6 - 09/14/23**

 - Update state machine to prepare for pandas 2.0

**1.2.5 - 09/05/23**

 - Update ConfigTree to make it pickleable; raise NotImplementedError on equality calls

**1.2.4 - 09/01/23**

 - Create LookupTableData type alias for the source data to LookupTables

**1.2.3 - 08/28/23**

 - Enable allowing self transitions directly in a State's constructor

**1.2.2 - 08/04/23**

 - Bugfix to include all metrics outputs in results manager

**1.2.1 - 07/12/23**

 - Adds logging for registering stratifications and observations
 - Changes version metadata to use setuptools_scm

**1.2.0 - 06/01/23**

 - Stop supporting Python 3.7 and start supporting 3.11
 - Bugfix to allow for zero stratifications
 - Removes ignore filters for known FutureWarnings
 - Refactor location of default stratification definition
 - Bugfix to stop shuffling simulants when drawing common random number

**1.1.0 - 05/03/23**

 - Clean up randomness system
 - Fix a bug in stratification when a stratum is empty
 - Create a dedicated logging system
 - Fix bug in preventing passing an Iterable to `rate_to_probability`

**1.0.4 - 01/25/23**

 - Bugfixes for ResultsContext

**1.0.3 - 01/19/23**

 - Enhancement to use pop_data.user_data.get pattern in BasePopulation example
 - Mend get_value unhashable argument for Results Manger add_observation()
 - Split randomness into subpackage
 - Remove copy_with_additional_key method from RandomnessStream

**1.0.2 - 12/27/22**

 - Fix a typo that prevented deployment of v1.0.1

**1.0.1 - 12/27/22**

 - Remove metrics from the population management system
 - Add a new lifecycle builder interface method for simulation state access
 - Suppress future warnings (temporarily)
 - Update github actions to support python 3.7-3.10
 - Update codeowners

**1.0.0 - 12/20/22**

 - Added Results Manager feature.

**0.10.21 - 12/20/22**

 - Cleaned up warnings in artifact test code.
 - Updated codeowners and pull request template.

**0.10.20 - 12/20/22**

 - Update CI versions to build on python versions 3.7-3.10

**0.10.19 - 10/04/22**

 - Fix bug on `simulate run` CLI introduced in 0.10.18

**0.10.18 - 09/20/22**

 - Standardize results directories
 - Adds ability to run without artifact
 - Specify correct permissions when creating directories and files

**0.10.17 - 07/25/22**

 - Fix bug when initializing tracked column

**0.10.16 - 06/30/22**

 - Fix a bug in adding new simulants to a population
 - Add CODEOWNERS file

**0.10.15 - 06/29/22**

 - Added performance reporting
 - Added support for empty initial populations
 - Refactor population system

**0.10.14 - 05/16/22**

 - Fixed pandas FutureWarning in `randomness.get_draw`

**0.10.13 - 05/05/22**

 - Improved error message when component dependencies are not specified.
 - Fix faulty set logic in `PopulationView.subview`

**0.10.12 - 02/15/22**

 - Reformat code with black and isort.
 - Add formatting checks to CI.
 - Add `current_time` to interactive context.
 - Squash pandas FutureWarning for Series.append usage.
 - Add a UserWarning when making a new artifact.

**0.10.11 - 02/12/22**

 - Update CI to make a cleaner release workflow
 - Add PR template

**0.10.10 - 10/29/21**

 - Update license to BSD 3-clause
 - Replace authors metadata with zenodo.json
 - Updated examples
 - Doctest bugfixes

**0.10.9 - 08/16/21**

 - Add flag to SimulationContext.report to turn off results printing at sim end.

**0.10.8 - 08/10/21**

 - Set Python version in CI deployment to 3.8

**0.10.7 - 08/10/21**

 - Hotfix to re-trigger CI

**0.10.6 - 08/10/21**

 - Fix bug in deploy script

**0.10.5 - 08/10/21**

 - Update builder documentation
 - Update build process
 - Add check for compatible python version

**0.10.4 - 04/30/21**

 - Reapply location and artifact path changes

**0.10.3 - 04/30/21**

 - Revert location and artifact path changes

**0.10.2 - 04/27/21**

 - Remove dependency on location and artifact path in configuration files
 - Add location and artifact path arguments to `simulate run`
 - Fix bug that broke simulations running on Windows systems

**0.10.1 - 12/24/20**

 - Move from travis to github actions for CI.

**0.10.0 - 10/2/20**

 - Fix bug in copying a `RandomnessStream` with a new key
 - Add documentation of randomness in vivarium
 - Add validation to `LookupTable`, `InterpolatedTable`, `Interpolation`, and
   `Order0Interp`
 - Fix bug writing invalid artifact keys
 - Fix `EntityKey` `eq` and `ne` functions
 - Remove dependency on `graphviz`
 - Move `get_seed` from `RandomnessStream` to `RandomnessInterface`
 - Remove `random_seed` from output index and add `random_seed` and
   `input_draw` to output columns
 - Raise a `PopulationError` when trying to access non-existent columns in a
   `PopulationView`
 - Fix validation issues in Travis config
 - Fix typing issues in `ComponentManager` and `Event`

**0.9.3 - 12/7/19**

 - Bugfix in population type conversion.

**0.9.2 - 12/3/19**

 - Bugfix in artifact configuration management.
 - Bugfix in population query.

**0.9.1 - 11/18/19**

 - Be less restrictive about when get_value can be called.

**0.9.0 - 11/16/19**

 - Clean up event emission.
 - Make events immutable.
 - Stronger validation around model specification file.
 - Move the data artifact from vivarium public health to vivarium.
 - Update the ConfigTree str and repr to be more legible.
 - Be consistent about preferring pathlib over os.path.
 - Add some ConfigTree specific errors.
 - Refactor ConfigTree and ConfigNode to remove unused functionality and
   make the interface more consistent.
 - Extensively update documentation for configuration system.
 - Restructure component initialization so that **all** simulation components
   are created at simulation initialization time. Previous behavior had
   sub-components created at setup time.
 - Introduce lifecycle management system to enforce events proceed in the
   correct order and ensure framework tools are not misused.
 - Remove results writer.
 - Overhaul simulation creation to be significantly less complex.
 - Update privacy levels for simulation context managers.
 - Update context creation and usage tutorials.
 - Ditch the 'omit_missing_columns' argument for PopulationView.get.  Subviews
   should be used instead.
 - Consistent naming for rates in data, pipelines, and configuration.
 - Introduce resource management system for users to properly specify
   component dependencies for population initialization.
 - Switch age_group_start and age_group_end to age_start and age_end, making
   the naming scheme for binned data consistent.
 - Use loguru for logging.
 - Fix a bug in transition probability computation.
 - Raise error when component attempts to update columns they don't own instead
   of silently ignoring them.
 - Use consistent data bin naming to make using lookup tables less verbose.
 - Rename value system joint_value_postprocessor to union_postprocessor.
 - Docs and concept note for values system.
 - Be consistent about manager naming on builder interfaces.
 - Updated concept docs for entry points.
 - Lookup table docs and concept note.
 - Bugfix in randomness to handle datetime conversion on Windows.
 - Constrain components to only have a single population initializer.

**0.8.24 - 08/20/19**

 - Bugfix to prevent component list from not including setup components during setup phase.
 - Bugfix to dot diagram of state machine.

**0.8.23 - 08/09/19**

 - Move handle_exceptions() up to vivarium to eliminate duplication

**0.8.22 - 07/16/19**

 - Bugfix for lookup table input validation.
 - Event subsystem documentation.

**0.8.21 - 06/14/19**

 - Add names and better reprs to some of the managers.
 - ConfigTree documentation
 - Yaml load bugfix.
 - Documentation for ``simulate run`` and the interactive context.
 - Tutorials for running a simulation interactively and from the command line.
 - Headers for API documentation.
 - Component management documentation.
 - Enforce all components have a unique name.
 - Add ``get_components_by_type`` and ``get_component(name)`` to
   the component manager.
 - Bugfix in the lookup table.

**0.8.20 - 04/22/19**

 - Add simulation lifecycle info to the simulant creator.
 - Bugfix in simulate profile.

**0.8.19 - 03/27/19**

 - Update results writer to write new hdfs instead of overwriting.

**0.8.18 - 02/13/19**

 - Fix numerical issue in rate to probability calculation
 - Alter randomness manager to keep track of randomness streams.

**0.8.17 - 02/13/19**

 - Fix branch/version synchronization

**0.8.16 - 02/11/19**

 - Remove combined sexes from the "build_table".

**0.8.15 - 01/03/19**

 - Add doctests to travis
 - Update population initializer error message

**0.8.14 - 12/20/18**

 - Standardize the population getter from the the interactive interface.
 - Added "additional_key" argument to randomness.filter for probability and for rate.
 - Added a profile subcommand to simulate.
 - Separated component configuration from setup.
 - Vectorize python loops in the interpolation implementation.

**0.8.13 - 11/15/18**

 - Fix broken doc dependency

**0.8.12 - 11/15/18**

 - Remove mean age and year columns

**0.8.11 - 11/15/18**

 - Bugfix where transitions were casting pandas indices to series.
 - Add better error message when a none is found in the configuration.

**0.8.10 - 11/5/18**

 - Added ``add_components`` method to simulation context.
 - Added typing info to interactive interface.

**0.8.9 - 10/23/18**

 - Accept ``.yml`` model specifications
 - Redesign interpolation. Order zero only at this point.

**0.8.8 - 10/09/18**

 - Raise error if multiple components set same default configuration.
 - Loosen error checking in value manager

**0.8.7 - 09/25/18**

 - Distinguish between missing and cyclic population table dependencies.
 - Initial draft of tutorial documentation

**0.8.6 - 09/07/18**

 - Workaround for hdf metadata limitation when writing dataframes with a large
   number of columns

**0.8.5 - 08/22/18**

 - Add integration with Zenodo to produce DOIs
 - Added default get_components implementation for component manager

**0.8.4 - 08/02/18**

 - Standardized a bunch of packaging stuff.

**0.8.2 - 07/24/18**

 - Added ``test`` command to verify and installation
 - Updated ``README`` with installation instructions.


**0.8.1 - 07/24/18**

 - Move to source layout.
 - Set tests to install first and then test installed package.
 - Renamed ``test_util`` to resolve naming collision during test.

**0.8.0 - 07/24/18**

 - Initial release<|MERGE_RESOLUTION|>--- conflicted
+++ resolved
@@ -1,14 +1,8 @@
-<<<<<<< HEAD
-**3.2.20 - 02/03/25**
+**3.2.20 - 02/05/25**
 
   - Remove tests/framework/components/mocks.py
-
-=======
-**3.2.20- 02/03/25**
-
   - Get python versions from python_versions.json
   
->>>>>>> a05c0419
 **3.2.19 - 02/03/25**
 
   - Type-hinting: Fix mypy errors in tests/framework/artifact/test_hdf.py
