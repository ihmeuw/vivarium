--- conflicted
+++ resolved
@@ -1,13 +1,8 @@
-<<<<<<< HEAD
-**3.2.3 - 11/15/24**
+**3.2.3 - 11/21/24**
 
   - Feature: Allow users to define initialization weights as LookupTableData or an artifact key
-=======
-**3.2.3 - 11/20/24**
-
-  - Fix mypy errors in vivarium/framework/results/manager.py
-  - Fix mypy errors in vivarium/framework/lookup/manager.py
->>>>>>> 50ca7c48
+  - Type-hinting: Fix mypy errors in vivarium/framework/results/manager.py
+  - Type-hinting: Fix mypy errors in vivarium/framework/lookup/manager.py
 
 **3.2.2 - 11/14/24**
 
