--- conflicted
+++ resolved
@@ -1,10 +1,7 @@
-**3.2.14 - TBD/TBD/25**
-
-<<<<<<< HEAD
+**3.2.14 - 01/10/25**
+
   - Type-hinting: Fix mypy errors in tests/framework/randomness/conftest.py
-=======
   - Type-hinting: Fix mypy errors in tests/conftest.py
->>>>>>> c1d97901
 
 **3.2.13 - 12/27/24**
 
