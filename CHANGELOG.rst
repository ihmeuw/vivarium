--- conflicted
+++ resolved
@@ -1,16 +1,14 @@
-<<<<<<< HEAD
+**3.0.13 - 10/15/24**
+
+  - Fix mypy errors: vivarium/framework/lookup/interpolation.py
+
+**3.0.12 - 10/14/24**
+
+  - Bugfix for mypy errors: vivarium/framework/values.py
+
 **3.0.11 - 10/08/24**
 
-  - Fix mypy errors: vivarium/framework/lookup/interpolation.py
-=======
-**3.0.12 - 10/14/24**
-
-  - Bugfix for mypy errors: vivarium/framework/values.py
-
-**3.0.11 - 10/08/24**
-
   - Fix mypy errors: vivarium/framework/values.py
->>>>>>> d85559a2
 
 **3.0.10 - 10/07/24**
 
