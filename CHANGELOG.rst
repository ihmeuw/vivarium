<<<<<<< HEAD
**3.0.16 - 10/29/24**

  - Fix mypy errors in vivarium/framework/lookup/table.py
  - Revert to some old typing in vivarium/framework/lookup/interpolation.py
=======
**3.0.16 - 10/31/24**
  
  - Fix broken build from LayeredConfigTree typing
>>>>>>> 9b2a9d23

**3.0.15 - 10/24/24**

  - Fix mypy errors in vivarium/framework/event.py
  - Update CI to run from reusable workflow

**3.0.14 - 10/18/24**

  - Fix mypy errors in vivarium/framework/artifact/artifact.py
  - Fix mypy errors in vivarium/framework/randomness/stream.py

**3.0.13 - 10/15/24**

  - Fix mypy errors: vivarium/framework/lookup/interpolation.py

**3.0.12 - 10/14/24**

  - Bugfix for mypy errors: vivarium/framework/values.py

**3.0.11 - 10/08/24**

  - Fix mypy errors: vivarium/framework/values.py

**3.0.10 - 10/07/24**

  - Add method to SimulationClock to get number of simulation steps remaining

**3.0.9 - 10/04/24**

  - Fix mypy errors: vivarium/framework/logging/utilities.py

**3.0.8 - 10/03/24**

  - Fix mypy errors: vivarium/framework/resource.py
  - Fix mypy errors: vivarium/framework/artifact/hdf.py

**3.0.7 - 09/25/24**

  - Enable population manager and population view methods to accept strings  
  - Fix mypy errors: vivarium/framework/lifecycle.py
  - Fix mypy errors: vivarium/framework/population/manager.py
  - Fix mypy errors: vivarium/framework/population/population_view.p
  - Fix mypy errors: vivarium/framework/plugins.py
  - Fix mypy errors: vivarium/framework/results/stratification.py

**3.0.6 - 09/20/24**

  - Fix mypy errors: vivarium/framework/randomness/index_map.py

**3.0.5 - 09/17/24**

  - Pin Sphinx below 8.0

**3.0.4 - 09/12/24**

  - Introduce static type checking with mypy
  - Add new types for clock time and step-size

**3.0.3 - 09/11/24**

  - Raise an error if a component attempts to access a non-existent population_view

**3.0.2 - 08/27/24**

  - Update results docstrings
  - Add a results concepts model doc
  - Docstring cleanup throughout
  - Fix up tutorial docs
  - Strengthen doctests
  
**3.0.1- 08/20/24**

 - Create script to find matching dependency branches
 - Add results category exclusion tests

**3.0.0 - 08/13/24**

Breaking changes:
  - Remove the unnecessary metrics pipeline
  - Refactor lookup table creation and allow configuration of lookup columns
  - Refactor results manager to process results directly

Major changes:
  - Move results controller and interface from managers to default plugins
  - Add a get_configuration method and configuration attribute to Component
  - Enable build_lookup_table to accept a list as input data
  - Implement an Observation dataclass
  - Remove --location/-l option from simulate run command
  - Change the metrics/ folder to results/; refer to "results" instead of "metrics" throughout
  - Implement multiple new interface functions for registering stratifications and observations
  - Implement multiple new Observer types
  - Implement simulation backups
  - Implement excluding results categories via the configuration

Other changes:
  - Use layered-config-tree package instead of local ConfigTree class
  - Add a report emitter to the SimulationContext
  - Check for and log unused stratifications and raise for missing required stratifications
  - Move all steps of running a simulation into a run_simulation instance method
  - Add simulate run e2e test
  - Stop writing seed and draw columns to the results
  - Install matching upstream branches in github builds
  - Automatically run Jenkins builds on push or pull request
  - Add type hints throughout results modules
  - Various other minor updates

**2.3.8 - 06/17/24**

 - Hotfix pin numpy below 2.0

**2.3.7 - 03/21/24**
  
  - Add deprecation warning to import ConfigTree from the config_tree package

**2.3.6 - 03/07/24**

  - Update population keys in testing utilities to be mmore descriptive

**2.3.5 - 03/01/24**

  - Improves boids example and tutorial

**2.3.4 - 02/23/24**

  - Fixes parsing in results manager to remove trailing underscore

**2.3.3 - 01/29/24**

 - Improve readability of api reference docs

**2.3.2 - 01/29/24**

 - Fix broken readthedocs build

**2.3.1 - 01/09/24**

 - Update PyPI to 2FA with trusted publisher

**2.3.0 - 12/19/23**

 - Incorporate Individualized Clocks v1
 - Document how to remove components from an interactive simulation
 - Update code in docs to match current implementation

**2.2.1 - 10/24/23**

 - Hotfix to expose ScalarValue at the lookup package level

**2.2.0 - 10/24/23**

 - Refactor Manager configuration defaults
 - Throw an error if simulation attempts to use a component that is not an instance of Component
 - Refactor and simplify LookupTable implementations
 - Enable LookupTable to have source data that is only categorical
 - Enable LookupTables with DataFrame source data to specify value columns

**2.1.1 - 10/13/23**

 - Enable RandomnessStream to sample from a distribution
 - Refactor `ComponentConfigurationParser` to create components as they are parsed

**2.1.0 - 10/12/23**

 - Remove explicit support for Python 3.8
 - Set default value for ConfigNode::get_value to None

**2.0.1 - 10/04/23**

 - Set pipeline's returned Series' name to the pipeline's name

**2.0.0 - 09/22/23**

 - Create `Component` and `Manager` classes
 - Ensure all managers and components inherit from them
 - Define properties in `Component` that components can override
 - Define lifecycle methods in `Component` that components override
 - Refactor all components in vivarium to use and leverage`Component`
 - Warn when using components not inheriting from `Component`
 - Change the behavior of `State.add_transition` to take a Transition object rather than another State
 - Add optional argument to State constructor to allow self transitions

**1.2.9 - 09/19/23**

 - Set default in register_observation

**1.2.8 - 09/18/23**

 - Unpin pandas

**1.2.7 - 09/14/23**

 - Allow pandas <2.1.0

**1.2.6 - 09/14/23**

 - Update state machine to prepare for pandas 2.0

**1.2.5 - 09/05/23**

 - Update ConfigTree to make it pickleable; raise NotImplementedError on equality calls

**1.2.4 - 09/01/23**

 - Create LookupTableData type alias for the source data to LookupTables

**1.2.3 - 08/28/23**

 - Enable allowing self transitions directly in a State's constructor

**1.2.2 - 08/04/23**

 - Bugfix to include all metrics outputs in results manager

**1.2.1 - 07/12/23**

 - Adds logging for registering stratifications and observations
 - Changes version metadata to use setuptools_scm

**1.2.0 - 06/01/23**

 - Stop supporting Python 3.7 and start supporting 3.11
 - Bugfix to allow for zero stratifications
 - Removes ignore filters for known FutureWarnings
 - Refactor location of default stratification definition
 - Bugfix to stop shuffling simulants when drawing common random number

**1.1.0 - 05/03/23**

 - Clean up randomness system
 - Fix a bug in stratification when a stratum is empty
 - Create a dedicated logging system
 - Fix bug in preventing passing an Iterable to `rate_to_probability`

**1.0.4 - 01/25/23**

 - Bugfixes for ResultsContext

**1.0.3 - 01/19/23**

 - Enhancement to use pop_data.user_data.get pattern in BasePopulation example
 - Mend get_value unhashable argument for Results Manger add_observation()
 - Split randomness into subpackage
 - Remove copy_with_additional_key method from RandomnessStream

**1.0.2 - 12/27/22**

 - Fix a typo that prevented deployment of v1.0.1

**1.0.1 - 12/27/22**

 - Remove metrics from the population management system
 - Add a new lifecycle builder interface method for simulation state access
 - Suppress future warnings (temporarily)
 - Update github actions to support python 3.7-3.10
 - Update codeowners

**1.0.0 - 12/20/22**

 - Added Results Manager feature.

**0.10.21 - 12/20/22**

 - Cleaned up warnings in artifact test code.
 - Updated codeowners and pull request template.

**0.10.20 - 12/20/22**

 - Update CI versions to build on python versions 3.7-3.10

**0.10.19 - 10/04/22**

 - Fix bug on `simulate run` CLI introduced in 0.10.18

**0.10.18 - 09/20/22**

 - Standardize results directories
 - Adds ability to run without artifact
 - Specify correct permissions when creating directories and files

**0.10.17 - 07/25/22**

 - Fix bug when initializing tracked column

**0.10.16 - 06/30/22**

 - Fix a bug in adding new simulants to a population
 - Add CODEOWNERS file

**0.10.15 - 06/29/22**

 - Added performance reporting
 - Added support for empty initial populations
 - Refactor population system

**0.10.14 - 05/16/22**

 - Fixed pandas FutureWarning in `randomness.get_draw`

**0.10.13 - 05/05/22**

 - Improved error message when component dependencies are not specified.
 - Fix faulty set logic in `PopulationView.subview`

**0.10.12 - 02/15/22**

 - Reformat code with black and isort.
 - Add formatting checks to CI.
 - Add `current_time` to interactive context.
 - Squash pandas FutureWarning for Series.append usage.
 - Add a UserWarning when making a new artifact.

**0.10.11 - 02/12/22**

 - Update CI to make a cleaner release workflow
 - Add PR template

**0.10.10 - 10/29/21**

 - Update license to BSD 3-clause
 - Replace authors metadata with zenodo.json
 - Updated examples
 - Doctest bugfixes

**0.10.9 - 08/16/21**

 - Add flag to SimulationContext.report to turn off results printing at sim end.

**0.10.8 - 08/10/21**

 - Set Python version in CI deployment to 3.8

**0.10.7 - 08/10/21**

 - Hotfix to re-trigger CI

**0.10.6 - 08/10/21**

 - Fix bug in deploy script

**0.10.5 - 08/10/21**

 - Update builder documentation
 - Update build process
 - Add check for compatible python version

**0.10.4 - 04/30/21**

 - Reapply location and artifact path changes

**0.10.3 - 04/30/21**

 - Revert location and artifact path changes

**0.10.2 - 04/27/21**

 - Remove dependency on location and artifact path in configuration files
 - Add location and artifact path arguments to `simulate run`
 - Fix bug that broke simulations running on Windows systems

**0.10.1 - 12/24/20**

 - Move from travis to github actions for CI.

**0.10.0 - 10/2/20**

 - Fix bug in copying a `RandomnessStream` with a new key
 - Add documentation of randomness in vivarium
 - Add validation to `LookupTable`, `InterpolatedTable`, `Interpolation`, and
   `Order0Interp`
 - Fix bug writing invalid artifact keys
 - Fix `EntityKey` `eq` and `ne` functions
 - Remove dependency on `graphviz`
 - Move `get_seed` from `RandomnessStream` to `RandomnessInterface`
 - Remove `random_seed` from output index and add `random_seed` and
   `input_draw` to output columns
 - Raise a `PopulationError` when trying to access non-existent columns in a
   `PopulationView`
 - Fix validation issues in Travis config
 - Fix typing issues in `ComponentManager` and `Event`

**0.9.3 - 12/7/19**

 - Bugfix in population type conversion.

**0.9.2 - 12/3/19**

 - Bugfix in artifact configuration management.
 - Bugfix in population query.

**0.9.1 - 11/18/19**

 - Be less restrictive about when get_value can be called.

**0.9.0 - 11/16/19**

 - Clean up event emission.
 - Make events immutable.
 - Stronger validation around model specification file.
 - Move the data artifact from vivarium public health to vivarium.
 - Update the ConfigTree str and repr to be more legible.
 - Be consistent about preferring pathlib over os.path.
 - Add some ConfigTree specific errors.
 - Refactor ConfigTree and ConfigNode to remove unused functionality and
   make the interface more consistent.
 - Extensively update documentation for configuration system.
 - Restructure component initialization so that **all** simulation components
   are created at simulation initialization time. Previous behavior had
   sub-components created at setup time.
 - Introduce lifecycle management system to enforce events proceed in the
   correct order and ensure framework tools are not misused.
 - Remove results writer.
 - Overhaul simulation creation to be significantly less complex.
 - Update privacy levels for simulation context managers.
 - Update context creation and usage tutorials.
 - Ditch the 'omit_missing_columns' argument for PopulationView.get.  Subviews
   should be used instead.
 - Consistent naming for rates in data, pipelines, and configuration.
 - Introduce resource management system for users to properly specify
   component dependencies for population initialization.
 - Switch age_group_start and age_group_end to age_start and age_end, making
   the naming scheme for binned data consistent.
 - Use loguru for logging.
 - Fix a bug in transition probability computation.
 - Raise error when component attempts to update columns they don't own instead
   of silently ignoring them.
 - Use consistent data bin naming to make using lookup tables less verbose.
 - Rename value system joint_value_postprocessor to union_postprocessor.
 - Docs and concept note for values system.
 - Be consistent about manager naming on builder interfaces.
 - Updated concept docs for entry points.
 - Lookup table docs and concept note.
 - Bugfix in randomness to handle datetime conversion on Windows.
 - Constrain components to only have a single population initializer.

**0.8.24 - 08/20/19**

 - Bugfix to prevent component list from not including setup components during setup phase.
 - Bugfix to dot diagram of state machine.

**0.8.23 - 08/09/19**

 - Move handle_exceptions() up to vivarium to eliminate duplication

**0.8.22 - 07/16/19**

 - Bugfix for lookup table input validation.
 - Event subsystem documentation.

**0.8.21 - 06/14/19**

 - Add names and better reprs to some of the managers.
 - ConfigTree documentation
 - Yaml load bugfix.
 - Documentation for ``simulate run`` and the interactive context.
 - Tutorials for running a simulation interactively and from the command line.
 - Headers for API documentation.
 - Component management documentation.
 - Enforce all components have a unique name.
 - Add ``get_components_by_type`` and ``get_component(name)`` to
   the component manager.
 - Bugfix in the lookup table.

**0.8.20 - 04/22/19**

 - Add simulation lifecycle info to the simulant creator.
 - Bugfix in simulate profile.

**0.8.19 - 03/27/19**

 - Update results writer to write new hdfs instead of overwriting.

**0.8.18 - 02/13/19**

 - Fix numerical issue in rate to probability calculation
 - Alter randomness manager to keep track of randomness streams.

**0.8.17 - 02/13/19**

 - Fix branch/version synchronization

**0.8.16 - 02/11/19**

 - Remove combined sexes from the "build_table".

**0.8.15 - 01/03/19**

 - Add doctests to travis
 - Update population initializer error message

**0.8.14 - 12/20/18**

 - Standardize the population getter from the the interactive interface.
 - Added "additional_key" argument to randomness.filter for probability and for rate.
 - Added a profile subcommand to simulate.
 - Separated component configuration from setup.
 - Vectorize python loops in the interpolation implementation.

**0.8.13 - 11/15/18**

 - Fix broken doc dependency

**0.8.12 - 11/15/18**

 - Remove mean age and year columns

**0.8.11 - 11/15/18**

 - Bugfix where transitions were casting pandas indices to series.
 - Add better error message when a none is found in the configuration.

**0.8.10 - 11/5/18**

 - Added ``add_components`` method to simulation context.
 - Added typing info to interactive interface.

**0.8.9 - 10/23/18**

 - Accept ``.yml`` model specifications
 - Redesign interpolation. Order zero only at this point.

**0.8.8 - 10/09/18**

 - Raise error if multiple components set same default configuration.
 - Loosen error checking in value manager

**0.8.7 - 09/25/18**

 - Distinguish between missing and cyclic population table dependencies.
 - Initial draft of tutorial documentation

**0.8.6 - 09/07/18**

 - Workaround for hdf metadata limitation when writing dataframes with a large
   number of columns

**0.8.5 - 08/22/18**

 - Add integration with Zenodo to produce DOIs
 - Added default get_components implementation for component manager

**0.8.4 - 08/02/18**

 - Standardized a bunch of packaging stuff.

**0.8.2 - 07/24/18**

 - Added ``test`` command to verify and installation
 - Updated ``README`` with installation instructions.


**0.8.1 - 07/24/18**

 - Move to source layout.
 - Set tests to install first and then test installed package.
 - Renamed ``test_util`` to resolve naming collision during test.

**0.8.0 - 07/24/18**

 - Initial release<|MERGE_RESOLUTION|>--- conflicted
+++ resolved
@@ -1,13 +1,11 @@
-<<<<<<< HEAD
-**3.0.16 - 10/29/24**
+**3.0.17 - 10/31/24**
 
   - Fix mypy errors in vivarium/framework/lookup/table.py
   - Revert to some old typing in vivarium/framework/lookup/interpolation.py
-=======
+
 **3.0.16 - 10/31/24**
   
   - Fix broken build from LayeredConfigTree typing
->>>>>>> 9b2a9d23
 
 **3.0.15 - 10/24/24**
 
