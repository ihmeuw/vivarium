--- conflicted
+++ resolved
@@ -28,11 +28,7 @@
         providing override values when constructing an interactive simulation.
         """
         return {self.name: {"data_sources": {"mortality_rate": 0.01}}}
-<<<<<<< HEAD
-
-=======
     
->>>>>>> 8b8b22b1
     @property
     def columns_created(self) -> list[str]:
         return ["alive"]
@@ -55,13 +51,8 @@
             Access to simulation tools and subsystems.
         """
         self.randomness = builder.randomness.get_stream("mortality")
-<<<<<<< HEAD
-        self.mortality_rate_pipeline = builder.value.register_rate_producer(
-            "mortality_rate", source=self.mortality_rate, component=self
-=======
         self.mortality_rate = builder.value.register_rate_producer(
             "mortality_rate", source=self.lookup_tables["mortality_rate"], component=self
->>>>>>> 8b8b22b1
         )
 
     ########################
