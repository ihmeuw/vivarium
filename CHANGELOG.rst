<<<<<<< HEAD
**3.3.15 - TBD/TBD/25**

  - Type-hinting: Fix mypy erros in tests/framework/test_configuration.py
=======
**3.3.15 - 04/14/25**

  - Type-hinting: Fix mypy errors in src/vivarium/interface/cli.py
  - Type-hinting: Fix mypy errors in tests/interface/test_cli.py
>>>>>>> e28575e5

**3.3.14 - 03/31/25**

  - Feature: Add classmethod to InteractiveContext to create instance from a backup
  - Type-hinting: Fix mypy errors in tests/framework/results/test_manager.py
  - Type-hinting: Fix mypy errors in tests/framework/results/test_interface.py

**3.3.13 - 03/21/25**

  - Type-hinting: Fix mypy errors in tests/framework/results/test_observer.py
  - Type-hinting: Fix mypy errors in tests/framework/results/test_stratificaton.py
  - Type-hinting: Fix mypy errors in tests/framework/results/test_pbservation.py

**3.3.12 - 03/17/25**

  - Type-hinting: Fix mypy errors in tests/framework/test_plugins.py

**3.3.11 - 03/13/25**

  - Bugfix: Raise an error in InteractiveContext if a requested pipeline does not exist

**3.3.10 - 03/11/25**

  - Type-hinting: Fix mypy errors in tests/framework/test_state_machine.py
  - Type-hinting: Fix mypy errors in tests/framework/test_time.py

**3.3.9 - 03/10/25**

  - Type-hinting: Fix mypy errors in tests/framework/results/helpers.py
  - Type-hinting: Fix mypy errors in tests/framework/population/test_manager.py

**3.3.8 - 03/10/25**

  - Type-hinting: Fix mypy errors in tests/framework/test_utilities.py

**3.3.7 - 02/27/25**

  - Change Event class to a frozen dataclass
  - Type-hinting: Fix mypy errors in tests/framework/population/test_population_view.py

**3.3.6 - 02/25/25**

  - Type-hinting: Fix mypy errors in tests/framework/randomness/test_stream.py

**3.3.5 - 02/21/25**

  - Type-hinting: Fix mypy errors in tests/framework/randomness/test_reproducibility.py

**3.3.4 - 02/19/25**

  - Type-hinting: Fix mypy errors in tests/framework/lookup/test_lookup.py

**3.3.3 - 02/14/25**

  - Type-hinting: Fix mypy errors in tests/framework/components/test_manager.py

**3.3.2 - 02/12/25**

  - Type-hinting: Fix mypy errors in tests/framework/components/test_parser.py
  - Type-hinting: Fix mypy errors in tests/framework/components/test_component.py

**3.3.1 - 02/07/25**

  - Type-hinting: Fix mypy errors in tests/framework/lookup/test_interpolation.py

**3.3.0 - 02/05/25**

  - Feature: Add support for dict as backing data type for lookup tables

**3.2.20 - 02/05/25**

  - Remove tests/framework/components/mocks.py
  - Get python versions from python_versions.json
  
**3.2.19 - 02/03/25**

  - Type-hinting: Fix mypy errors in tests/framework/artifact/test_hdf.py

**3.2.18 - 01/28/25**

  - Type-hinting: Fix mypy errors in tests/framework/artifact/test_manager.py
  
**3.2.17 - 01/24/25**

  - Type-hinting: Fix mypy errors in tests/framework/randomness/test_index_map.py
  - Type-hinting: Fix mypy errors in tests/framework/artifact/test_artifact.py

**3.2.16 - 01/22/25**

  - Type-hinting: Fix mypy errors in tests/framework/randomness/test_manager.py

**3.2.15 - 01/10/25**

  - Type-hinting: Fix mypy errors in tests/framework/randomness/test_crn.py

**3.2.14 - 01/10/25**

  - Type-hinting: Fix mypy errors in vivarium/interface/interactive.py
  - Type-hinting: Fix mypy errors in tests/framework/randomness/conftest.py
  - Type-hinting: Fix mypy errors in tests/conftest.py

**3.2.13 - 12/27/24**

  - Type-hinting: Fix mypy errors in vivarium/examples/boids/

**3.2.12 - 12/26/24**

  - Type-hinting: Fix mypy errors in vivarium/framework/engine.py

**3.2.11 - 12/23/24**

  - Type-hinting: Fix mypy errors in vivarium/framework/components/parser.py

**3.2.10 - 12/17/24**

  - Type-hinting: Fix mypy errors in vivarium/framework/components/manager.py

**3.2.9 - 12/17/24**

  - Bugfix: Replace certain cases of int or float types with Numeric

**3.2.8 - 12/16/24**

  - Feature: Update how additional seed is defined in RandomnessManager

**3.2.7 - 12/12/24**

  - Type-hinting: Fix mypy errors in vivarium/framework/state_machine.py

**3.2.6 - 12/12/24**

  - Change Jenkins conda env name

**3.2.5 - 12/11/24**

  - Type-hinting: Fix mypy errors in vivarium/framework/results/interface.py
  - Type-hinting: Fix mypy errors in vivarium/component.py
  - Type-hinting: Fix mypy errors in vivarium/framework/results/observer.py

**3.2.4 - 12/03/24**

  - Fix type hints for pandas groupby objects

**3.2.3 - 11/21/24**

  - Feature: Allow users to define initialization weights as LookupTableData or an artifact key
  - Feature: Make State's add_transition function return the Transition
  - Feature: Add triggered argument to State's add_transition function
  - Type-hinting: Introduce DataInput type
  - Type-hinting: Fix mypy errors in vivarium/framework/results/manager.py
  - Type-hinting: Fix mypy errors in vivarium/framework/lookup/manager.py

**3.2.2 - 11/14/24**

  - Feature: Enable adding transition to a state by defining the output state and the transition probability

**3.2.1 - 11/13/24**

  - Fix mypy errors in vivarium/framework/results/context.py
  - Fix mypy errors in vivarium/framework/time.py
  - Modernize type hinting
  - Remove unnecessary "from future import annotation" imports

**3.2.0 - 11/12/24**

  - Feature: Supports passing callables directly when building lookup tables
  - Feature: Enables columns and pipelines to specify dependencies directly, instead of by name
  - Feature: Enables identification of which component produced a Pipeline or RandomnessStream
  - Bugfix: Enables Machine to be used directly to model a state machine
  - Bugfix: Ensures that a Pipeline will always have a name
  - Bugfix: Appropriately declares dependencies in example models
  - Testing: Adds coverage for example DiseaseModel
  - Refactor: Converts resource module into a package
  - Refactor: Converts values module into a package
  - Refactor: Simplifies code to allow Managers to create columns
  - Refactor: Converts ResourceManager __iter__ to a well-named instance method
  - Refactor: Creates ResourceTypes for each type of resource
  - Refactor: Makes Pipeline and RandomnessStream inherit from Resource
  - Refactor: Creates ValueSource and ValueModifier resources and attaches them to Pipelines

**3.1.0 - 11/07/24**

  - Drop support for python 3.9

**3.0.18 - 11/06/24**

  - Fix mypy errors in vivarium/framework/logging/manager.py
  - Fix mypy errors in vivarium/framework/results/observations.py

**3.0.17 - 11/04/24**

  - Fix mypy errors in vivarium/framework/configuration.py
  - Fix mypy errors in vivarium/framework/artifact/manager.py

**3.0.16 - 10/31/24**

  - Bugfix to prevent a LookupTable from changing order of the value columns
  - Fix mypy errors in vivarium/framework/lookup/table.py
  - Fix mypy errors in vivarium/framework/randomness/manager.py
  - Fix mypy errors in vivarium/interface/utilities.py
  - Typing changes in vivarium/framework/lookup/interpolation.py
  - Fix broken build from LayeredConfigTree typing
  - Fix type handling for clock and step size in vivarium/framework/event.py

**3.0.15 - 10/24/24**

  - Fix mypy errors in vivarium/framework/event.py
  - Update CI to run from reusable workflow

**3.0.14 - 10/18/24**

  - Fix mypy errors in vivarium/framework/artifact/artifact.py
  - Fix mypy errors in vivarium/framework/randomness/stream.py

**3.0.13 - 10/15/24**

  - Fix mypy errors: vivarium/framework/lookup/interpolation.py

**3.0.12 - 10/14/24**

  - Bugfix for mypy errors: vivarium/framework/values.py

**3.0.11 - 10/08/24**

  - Fix mypy errors: vivarium/framework/values.py

**3.0.10 - 10/07/24**

  - Add method to SimulationClock to get number of simulation steps remaining

**3.0.9 - 10/04/24**

  - Fix mypy errors: vivarium/framework/logging/utilities.py

**3.0.8 - 10/03/24**

  - Fix mypy errors: vivarium/framework/resource.py
  - Fix mypy errors: vivarium/framework/artifact/hdf.py

**3.0.7 - 09/25/24**

  - Enable population manager and population view methods to accept strings  
  - Fix mypy errors: vivarium/framework/lifecycle.py
  - Fix mypy errors: vivarium/framework/population/manager.py
  - Fix mypy errors: vivarium/framework/population/population_view.p
  - Fix mypy errors: vivarium/framework/plugins.py
  - Fix mypy errors: vivarium/framework/results/stratification.py

**3.0.6 - 09/20/24**

  - Fix mypy errors: vivarium/framework/randomness/index_map.py

**3.0.5 - 09/17/24**

  - Pin Sphinx below 8.0

**3.0.4 - 09/12/24**

  - Introduce static type checking with mypy
  - Add new types for clock time and step-size

**3.0.3 - 09/11/24**

  - Raise an error if a component attempts to access a non-existent population_view

**3.0.2 - 08/27/24**

  - Update results docstrings
  - Add a results concepts model doc
  - Docstring cleanup throughout
  - Fix up tutorial docs
  - Strengthen doctests
  
**3.0.1- 08/20/24**

 - Create script to find matching dependency branches
 - Add results category exclusion tests

**3.0.0 - 08/13/24**

Breaking changes:
  - Remove the unnecessary metrics pipeline
  - Refactor lookup table creation and allow configuration of lookup columns
  - Refactor results manager to process results directly

Major changes:
  - Move results controller and interface from managers to default plugins
  - Add a get_configuration method and configuration attribute to Component
  - Enable build_lookup_table to accept a list as input data
  - Implement an Observation dataclass
  - Remove --location/-l option from simulate run command
  - Change the metrics/ folder to results/; refer to "results" instead of "metrics" throughout
  - Implement multiple new interface functions for registering stratifications and observations
  - Implement multiple new Observer types
  - Implement simulation backups
  - Implement excluding results categories via the configuration

Other changes:
  - Use layered-config-tree package instead of local ConfigTree class
  - Add a report emitter to the SimulationContext
  - Check for and log unused stratifications and raise for missing required stratifications
  - Move all steps of running a simulation into a run_simulation instance method
  - Add simulate run e2e test
  - Stop writing seed and draw columns to the results
  - Install matching upstream branches in github builds
  - Automatically run Jenkins builds on push or pull request
  - Add type hints throughout results modules
  - Various other minor updates

**2.3.8 - 06/17/24**

 - Hotfix pin numpy below 2.0

**2.3.7 - 03/21/24**
  
  - Add deprecation warning to import ConfigTree from the config_tree package

**2.3.6 - 03/07/24**

  - Update population keys in testing utilities to be mmore descriptive

**2.3.5 - 03/01/24**

  - Improves boids example and tutorial

**2.3.4 - 02/23/24**

  - Fixes parsing in results manager to remove trailing underscore

**2.3.3 - 01/29/24**

 - Improve readability of api reference docs

**2.3.2 - 01/29/24**

 - Fix broken readthedocs build

**2.3.1 - 01/09/24**

 - Update PyPI to 2FA with trusted publisher

**2.3.0 - 12/19/23**

 - Incorporate Individualized Clocks v1
 - Document how to remove components from an interactive simulation
 - Update code in docs to match current implementation

**2.2.1 - 10/24/23**

 - Hotfix to expose ScalarValue at the lookup package level

**2.2.0 - 10/24/23**

 - Refactor Manager configuration defaults
 - Throw an error if simulation attempts to use a component that is not an instance of Component
 - Refactor and simplify LookupTable implementations
 - Enable LookupTable to have source data that is only categorical
 - Enable LookupTables with DataFrame source data to specify value columns

**2.1.1 - 10/13/23**

 - Enable RandomnessStream to sample from a distribution
 - Refactor `ComponentConfigurationParser` to create components as they are parsed

**2.1.0 - 10/12/23**

 - Remove explicit support for Python 3.8
 - Set default value for ConfigNode::get_value to None

**2.0.1 - 10/04/23**

 - Set pipeline's returned Series' name to the pipeline's name

**2.0.0 - 09/22/23**

 - Create `Component` and `Manager` classes
 - Ensure all managers and components inherit from them
 - Define properties in `Component` that components can override
 - Define lifecycle methods in `Component` that components override
 - Refactor all components in vivarium to use and leverage`Component`
 - Warn when using components not inheriting from `Component`
 - Change the behavior of `State.add_transition` to take a Transition object rather than another State
 - Add optional argument to State constructor to allow self transitions

**1.2.9 - 09/19/23**

 - Set default in register_observation

**1.2.8 - 09/18/23**

 - Unpin pandas

**1.2.7 - 09/14/23**

 - Allow pandas <2.1.0

**1.2.6 - 09/14/23**

 - Update state machine to prepare for pandas 2.0

**1.2.5 - 09/05/23**

 - Update ConfigTree to make it pickleable; raise NotImplementedError on equality calls

**1.2.4 - 09/01/23**

 - Create LookupTableData type alias for the source data to LookupTables

**1.2.3 - 08/28/23**

 - Enable allowing self transitions directly in a State's constructor

**1.2.2 - 08/04/23**

 - Bugfix to include all metrics outputs in results manager

**1.2.1 - 07/12/23**

 - Adds logging for registering stratifications and observations
 - Changes version metadata to use setuptools_scm

**1.2.0 - 06/01/23**

 - Stop supporting Python 3.7 and start supporting 3.11
 - Bugfix to allow for zero stratifications
 - Removes ignore filters for known FutureWarnings
 - Refactor location of default stratification definition
 - Bugfix to stop shuffling simulants when drawing common random number

**1.1.0 - 05/03/23**

 - Clean up randomness system
 - Fix a bug in stratification when a stratum is empty
 - Create a dedicated logging system
 - Fix bug in preventing passing an Iterable to `rate_to_probability`

**1.0.4 - 01/25/23**

 - Bugfixes for ResultsContext

**1.0.3 - 01/19/23**

 - Enhancement to use pop_data.user_data.get pattern in BasePopulation example
 - Mend get_value unhashable argument for Results Manger add_observation()
 - Split randomness into subpackage
 - Remove copy_with_additional_key method from RandomnessStream

**1.0.2 - 12/27/22**

 - Fix a typo that prevented deployment of v1.0.1

**1.0.1 - 12/27/22**

 - Remove metrics from the population management system
 - Add a new lifecycle builder interface method for simulation state access
 - Suppress future warnings (temporarily)
 - Update github actions to support python 3.7-3.10
 - Update codeowners

**1.0.0 - 12/20/22**

 - Added Results Manager feature.

**0.10.21 - 12/20/22**

 - Cleaned up warnings in artifact test code.
 - Updated codeowners and pull request template.

**0.10.20 - 12/20/22**

 - Update CI versions to build on python versions 3.7-3.10

**0.10.19 - 10/04/22**

 - Fix bug on `simulate run` CLI introduced in 0.10.18

**0.10.18 - 09/20/22**

 - Standardize results directories
 - Adds ability to run without artifact
 - Specify correct permissions when creating directories and files

**0.10.17 - 07/25/22**

 - Fix bug when initializing tracked column

**0.10.16 - 06/30/22**

 - Fix a bug in adding new simulants to a population
 - Add CODEOWNERS file

**0.10.15 - 06/29/22**

 - Added performance reporting
 - Added support for empty initial populations
 - Refactor population system

**0.10.14 - 05/16/22**

 - Fixed pandas FutureWarning in `randomness.get_draw`

**0.10.13 - 05/05/22**

 - Improved error message when component dependencies are not specified.
 - Fix faulty set logic in `PopulationView.subview`

**0.10.12 - 02/15/22**

 - Reformat code with black and isort.
 - Add formatting checks to CI.
 - Add `current_time` to interactive context.
 - Squash pandas FutureWarning for Series.append usage.
 - Add a UserWarning when making a new artifact.

**0.10.11 - 02/12/22**

 - Update CI to make a cleaner release workflow
 - Add PR template

**0.10.10 - 10/29/21**

 - Update license to BSD 3-clause
 - Replace authors metadata with zenodo.json
 - Updated examples
 - Doctest bugfixes

**0.10.9 - 08/16/21**

 - Add flag to SimulationContext.report to turn off results printing at sim end.

**0.10.8 - 08/10/21**

 - Set Python version in CI deployment to 3.8

**0.10.7 - 08/10/21**

 - Hotfix to re-trigger CI

**0.10.6 - 08/10/21**

 - Fix bug in deploy script

**0.10.5 - 08/10/21**

 - Update builder documentation
 - Update build process
 - Add check for compatible python version

**0.10.4 - 04/30/21**

 - Reapply location and artifact path changes

**0.10.3 - 04/30/21**

 - Revert location and artifact path changes

**0.10.2 - 04/27/21**

 - Remove dependency on location and artifact path in configuration files
 - Add location and artifact path arguments to `simulate run`
 - Fix bug that broke simulations running on Windows systems

**0.10.1 - 12/24/20**

 - Move from travis to github actions for CI.

**0.10.0 - 10/2/20**

 - Fix bug in copying a `RandomnessStream` with a new key
 - Add documentation of randomness in vivarium
 - Add validation to `LookupTable`, `InterpolatedTable`, `Interpolation`, and
   `Order0Interp`
 - Fix bug writing invalid artifact keys
 - Fix `EntityKey` `eq` and `ne` functions
 - Remove dependency on `graphviz`
 - Move `get_seed` from `RandomnessStream` to `RandomnessInterface`
 - Remove `random_seed` from output index and add `random_seed` and
   `input_draw` to output columns
 - Raise a `PopulationError` when trying to access non-existent columns in a
   `PopulationView`
 - Fix validation issues in Travis config
 - Fix typing issues in `ComponentManager` and `Event`

**0.9.3 - 12/7/19**

 - Bugfix in population type conversion.

**0.9.2 - 12/3/19**

 - Bugfix in artifact configuration management.
 - Bugfix in population query.

**0.9.1 - 11/18/19**

 - Be less restrictive about when get_value can be called.

**0.9.0 - 11/16/19**

 - Clean up event emission.
 - Make events immutable.
 - Stronger validation around model specification file.
 - Move the data artifact from vivarium public health to vivarium.
 - Update the ConfigTree str and repr to be more legible.
 - Be consistent about preferring pathlib over os.path.
 - Add some ConfigTree specific errors.
 - Refactor ConfigTree and ConfigNode to remove unused functionality and
   make the interface more consistent.
 - Extensively update documentation for configuration system.
 - Restructure component initialization so that **all** simulation components
   are created at simulation initialization time. Previous behavior had
   sub-components created at setup time.
 - Introduce lifecycle management system to enforce events proceed in the
   correct order and ensure framework tools are not misused.
 - Remove results writer.
 - Overhaul simulation creation to be significantly less complex.
 - Update privacy levels for simulation context managers.
 - Update context creation and usage tutorials.
 - Ditch the 'omit_missing_columns' argument for PopulationView.get.  Subviews
   should be used instead.
 - Consistent naming for rates in data, pipelines, and configuration.
 - Introduce resource management system for users to properly specify
   component dependencies for population initialization.
 - Switch age_group_start and age_group_end to age_start and age_end, making
   the naming scheme for binned data consistent.
 - Use loguru for logging.
 - Fix a bug in transition probability computation.
 - Raise error when component attempts to update columns they don't own instead
   of silently ignoring them.
 - Use consistent data bin naming to make using lookup tables less verbose.
 - Rename value system joint_value_postprocessor to union_postprocessor.
 - Docs and concept note for values system.
 - Be consistent about manager naming on builder interfaces.
 - Updated concept docs for entry points.
 - Lookup table docs and concept note.
 - Bugfix in randomness to handle datetime conversion on Windows.
 - Constrain components to only have a single population initializer.

**0.8.24 - 08/20/19**

 - Bugfix to prevent component list from not including setup components during setup phase.
 - Bugfix to dot diagram of state machine.

**0.8.23 - 08/09/19**

 - Move handle_exceptions() up to vivarium to eliminate duplication

**0.8.22 - 07/16/19**

 - Bugfix for lookup table input validation.
 - Event subsystem documentation.

**0.8.21 - 06/14/19**

 - Add names and better reprs to some of the managers.
 - ConfigTree documentation
 - Yaml load bugfix.
 - Documentation for ``simulate run`` and the interactive context.
 - Tutorials for running a simulation interactively and from the command line.
 - Headers for API documentation.
 - Component management documentation.
 - Enforce all components have a unique name.
 - Add ``get_components_by_type`` and ``get_component(name)`` to
   the component manager.
 - Bugfix in the lookup table.

**0.8.20 - 04/22/19**

 - Add simulation lifecycle info to the simulant creator.
 - Bugfix in simulate profile.

**0.8.19 - 03/27/19**

 - Update results writer to write new hdfs instead of overwriting.

**0.8.18 - 02/13/19**

 - Fix numerical issue in rate to probability calculation
 - Alter randomness manager to keep track of randomness streams.

**0.8.17 - 02/13/19**

 - Fix branch/version synchronization

**0.8.16 - 02/11/19**

 - Remove combined sexes from the "build_table".

**0.8.15 - 01/03/19**

 - Add doctests to travis
 - Update population initializer error message

**0.8.14 - 12/20/18**

 - Standardize the population getter from the the interactive interface.
 - Added "additional_key" argument to randomness.filter for probability and for rate.
 - Added a profile subcommand to simulate.
 - Separated component configuration from setup.
 - Vectorize python loops in the interpolation implementation.

**0.8.13 - 11/15/18**

 - Fix broken doc dependency

**0.8.12 - 11/15/18**

 - Remove mean age and year columns

**0.8.11 - 11/15/18**

 - Bugfix where transitions were casting pandas indices to series.
 - Add better error message when a none is found in the configuration.

**0.8.10 - 11/5/18**

 - Added ``add_components`` method to simulation context.
 - Added typing info to interactive interface.

**0.8.9 - 10/23/18**

 - Accept ``.yml`` model specifications
 - Redesign interpolation. Order zero only at this point.

**0.8.8 - 10/09/18**

 - Raise error if multiple components set same default configuration.
 - Loosen error checking in value manager

**0.8.7 - 09/25/18**

 - Distinguish between missing and cyclic population table dependencies.
 - Initial draft of tutorial documentation

**0.8.6 - 09/07/18**

 - Workaround for hdf metadata limitation when writing dataframes with a large
   number of columns

**0.8.5 - 08/22/18**

 - Add integration with Zenodo to produce DOIs
 - Added default get_components implementation for component manager

**0.8.4 - 08/02/18**

 - Standardized a bunch of packaging stuff.

**0.8.2 - 07/24/18**

 - Added ``test`` command to verify and installation
 - Updated ``README`` with installation instructions.


**0.8.1 - 07/24/18**

 - Move to source layout.
 - Set tests to install first and then test installed package.
 - Renamed ``test_util`` to resolve naming collision during test.

**0.8.0 - 07/24/18**

 - Initial release<|MERGE_RESOLUTION|>--- conflicted
+++ resolved
@@ -1,13 +1,8 @@
-<<<<<<< HEAD
-**3.3.15 - TBD/TBD/25**
-
-  - Type-hinting: Fix mypy erros in tests/framework/test_configuration.py
-=======
 **3.3.15 - 04/14/25**
 
   - Type-hinting: Fix mypy errors in src/vivarium/interface/cli.py
   - Type-hinting: Fix mypy errors in tests/interface/test_cli.py
->>>>>>> e28575e5
+  - Type-hinting: Fix mypy erros in tests/framework/test_configuration.py
 
 **3.3.14 - 03/31/25**
 
