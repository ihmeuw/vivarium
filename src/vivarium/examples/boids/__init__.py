from .location import Location
<<<<<<< HEAD
from .neighbors import Neighbors
=======
from .population import Population
>>>>>>> 8b8b3e42
from .visualization import plot_birds<|MERGE_RESOLUTION|>--- conflicted
+++ resolved
@@ -1,7 +1,4 @@
 from .location import Location
-<<<<<<< HEAD
 from .neighbors import Neighbors
-=======
 from .population import Population
->>>>>>> 8b8b3e42
 from .visualization import plot_birds