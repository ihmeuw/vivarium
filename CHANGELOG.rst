--- conflicted
+++ resolved
@@ -1,11 +1,7 @@
 **2.2.0 - 10/19/23**
 
-<<<<<<< HEAD
- - Refactor lookup package
+ - Refactor lookup package and Manager configuration defaults
  - Enable LookupTable to have source data that is only categorical
-=======
- - Refactor Manager configuration defaults
->>>>>>> 4ea4648e
 
 **2.1.1 - 10/13/23**
 
