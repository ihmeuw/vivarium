'''
The engine
'''

import os
import os.path
import argparse
from time import time
import re
from datetime import datetime, timedelta
from pprint import pformat
import gc

import numpy as np
import pandas as pd

from ceam import config

from ceam.analysis import analyze_results, dump_results

from ceam.framework.values import ValuesManager, set_combiner, joint_value_combiner, joint_value_post_processor, rescale_post_processor, NullValue
from ceam.framework.event import EventManager, Event, emits
from ceam.framework.population import PopulationManager, creates_simulants
from ceam.framework.lookup import InterpolatedDataManager
from ceam.framework.components import load, read_component_configuration
from ceam.framework.randomness import RandomnessStream

import logging
_log = logging.getLogger(__name__)

class Builder:
    def __init__(self, context):
        self.lookup = context.tables.build_table
        self.value = context.values.get_value
        self.rate = context.values.get_rate
        self.modifies_value = context.values.mutator
        self.emitter = context.events.get_emitter
        self.population_view = context.population.get_view
        self.clock = lambda: lambda: context.current_time
        draw_number = config.getint('run_configuration', 'draw_number')
        self.randomness = lambda key: RandomnessStream(key, self.clock(), draw_number)

class SimulationContext:
    '''
    context
    '''
    def __init__(self, components):
        self.components = components
        self.values = ValuesManager()
        self.events = EventManager()
        self.population = PopulationManager()
        self.tables = InterpolatedDataManager()
        self.components.extend([self.tables, self.values, self.events, self.population])
        self.current_time = None

    def setup(self):
        self.values.declare_pipeline('disability_weight',
                combiner=joint_value_combiner,
                post_processor=lambda a: rescale_post_processor(joint_value_post_processor(a)),
                source=lambda index: pd.Series(1.0, index=index))

        self.values.declare_pipeline(re.compile('paf\..*'),
                combiner=joint_value_combiner,
                post_processor=joint_value_post_processor,
                source=lambda index: NullValue(index))

        self.values.declare_pipeline(re.compile('modelable_entity_ids\..*'),
                combiner=set_combiner,
                post_processor=None,
                source=lambda: set())

        self.values.declare_pipeline('metrics', post_processor=None, source=lambda index: {})
        builder = Builder(self)
<<<<<<< HEAD
        components = list(self.components)
        done = set()
=======
        components = [self.values, self.events, self.population, self.tables] + list(self.components)
>>>>>>> b87aba0a
        i = 0
        while i < len(components):
            component = components[i]
            if hasattr(component, 'setup') and component not in done:
                sub_components = component.setup(builder)
                done.add(component)
                if sub_components:
                    components.extend(sub_components)
            i += 1
        self.values.setup_components(components)
        self.events.setup_components(components)
        self.population.setup_components(components)
        self.tables.setup_components(components)

        self.events.get_emitter('post_setup')(None)

@emits('time_step')
@emits('time_step__prepare')
@emits('time_step__cleanup')
def _step(simulation, time_step, time_step_emitter, time_step__prepare_emitter, time_step__cleanup_emitter):
    _log.debug(simulation.current_time)
    time_step__prepare_emitter(Event(simulation.current_time, simulation.population.population.index))
    time_step_emitter(Event(simulation.current_time, simulation.population.population.index))
    time_step__cleanup_emitter(Event(simulation.current_time, simulation.population.population.index))
    simulation.current_time += time_step

@creates_simulants
@emits('post_setup')
@emits('simulation_end')
def event_loop(simulation, simulant_creator, post_setup_emitter, end_emitter):
    start = config.getint('simulation_parameters', 'year_start')
    start = datetime(start, 6, 1)
    stop = config.getint('simulation_parameters', 'year_end')
    stop = datetime(stop, 12, 30)
    time_step = config.getfloat('simulation_parameters', 'time_step')
    time_step = timedelta(days=time_step)

    simulation.current_time = start

    population_size = config.getint('simulation_parameters', 'population_size')
    simulant_creator(population_size)

    while simulation.current_time < stop:
        gc.collect() # TODO: Actually figure out where the memory leak is.
        _step(simulation, time_step)

    end_emitter(Event(simulation.current_time, simulation.population.population.index))

def setup_simulation(components):
    if not components:
        components = []
    simulation = SimulationContext(load(components + [_step, event_loop]))

    simulation.setup()

    return simulation

def run_simulation(simulation):
    start = time()

    event_loop(simulation)

    metrics = simulation.values.get_value('metrics')(simulation.population.population.index)
    metrics['duration'] = time() - start
    return metrics

def configure(draw_number=0, verbose=False, simulation_config=None):
    if simulation_config:
        if isinstance(config, dict):
            config.read_dict(config)
        else:
            config.read(simulation_config)

    config.set('run_configuration', 'draw_number', str(draw_number))

def run_comparison(component_config, results_path=None):
    component_configurations = read_component_configuration(component_config)
    all_metrics = []
    for configuration in component_configurations.values():
        _log.debug('Starting comparison: {}'.format(configuration['name']))
        config['run_configuration']['configuration_name'] = configuration['name']
        simulation = setup_simulation(configuration['components'])
        metrics = run_simulation(simulation)
        metrics['comparison'] = configuration['name']
        metrics['draw'] =  config.getint('run_configuration', 'draw_number')
        _log.debug(pformat(metrics))
        all_metrics.append(metrics)
    if results_path:
        try:
            os.makedirs(os.path.dirname(results_path))
        except FileExistsError:
            # Directory already exists, which is fine
            pass
        dump_results(pd.DataFrame(all_metrics), results_path)

def run_configuration(component_config, results_path=None, sub_configuration_name='base'):
    component_configurations = read_component_configuration(component_config)
    configuration = component_configurations[sub_configuration_name]
    config['run_configuration']['configuration_name'] = sub_configuration_name
    simulation = setup_simulation(configuration['components'])
    metrics = run_simulation(simulation)
    metrics['comparison'] = configuration['name']
    if results_path:
        try:
            os.makedirs(os.path.dirname(results_path))
        except FileExistsError:
            # Directory already exists, which is fine
            pass
        dump_results(pd.DataFrame([metrics]), results_path)

def run(args):
    if args.command == 'run':
        configure(draw_number=args.draw, verbose=args.verbose, simulation_config=args.config)
        run_comparison(args.components, results_path=args.results_path)
    elif args.command == 'list_events':
        if args.components:
            component_configurations = read_component_configuration(args.components)
            components = component_configurations['base']['components']
        else:
            components = None
        simulation = setup_simulation(components)
        print(simulation.events.list_events())

def main():
    parser = argparse.ArgumentParser()
    parser.add_argument('command', choices=['run', 'list_events'])
    parser.add_argument('components', nargs='?', default=None, type=str)
    parser.add_argument('--verbose', '-v', action='store_true')
    parser.add_argument('--config', '-c', type=str, default=None, help='Path to a config file to load which will take presidence over all other configs')
    parser.add_argument('--draw', '-d', type=int, default=0, help='Which GBD draw to use')
    parser.add_argument('--results_path', '-o', type=str, default=None, help='Path to write results to')
    parser.add_argument('--process_number', '-n', type=int, default=1, help='Instance number for this process')
    parser.add_argument('--log', type=str, default=None, help='Path to log file')
    parser.add_argument('--pdb', action='store_true', help='Run in the debugger')
    args = parser.parse_args()

    log_level = logging.DEBUG if args.verbose else logging.ERROR
    logging.basicConfig(filename=args.log,level=log_level)

    try:
        run(args)
    except:
        if args.pdb:
            import pdb
            import traceback
            traceback.print_exc()
            pdb.post_mortem()
        else:
            logging.exception("Uncaught exception")
            raise

if __name__ == '__main__':
    main()<|MERGE_RESOLUTION|>--- conflicted
+++ resolved
@@ -71,12 +71,8 @@
 
         self.values.declare_pipeline('metrics', post_processor=None, source=lambda index: {})
         builder = Builder(self)
-<<<<<<< HEAD
-        components = list(self.components)
+        components = [self.values, self.events, self.population, self.tables] + list(self.components)
         done = set()
-=======
-        components = [self.values, self.events, self.population, self.tables] + list(self.components)
->>>>>>> b87aba0a
         i = 0
         while i < len(components):
             component = components[i]
