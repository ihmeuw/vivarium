--- conflicted
+++ resolved
@@ -27,11 +27,7 @@
         self.cause_key = cause_key
         self.measure = measure
         self.rate_name = rate_name
-<<<<<<< HEAD
-        self.join_paf_pipeline_name = f"{self.rate_name}.population_attributable_fraction"
-=======
         self.join_paf_pipeline = f"{self.rate_name}.population_attributable_fraction"
->>>>>>> 58d0b75e
 
     # noinspection PyAttributeOutsideInit
     def setup(self, builder: Builder) -> None:
@@ -40,11 +36,7 @@
 
         self.base_rate = lambda index: pd.Series(rate, index=index)
         builder.value.register_attribute_producer(
-<<<<<<< HEAD
-            self.join_paf_pipeline_name,
-=======
             self.join_paf_pipeline,
->>>>>>> 58d0b75e
             source=lambda index: [pd.Series(0.0, index=index)],
             component=self,
             preferred_combiner=list_combiner,
@@ -54,11 +46,7 @@
             self.rate_name,
             source=self._risk_deleted_rate,
             component=self,
-<<<<<<< HEAD
-            required_resources=[self.join_paf_pipeline_name],
-=======
             required_resources=[self.join_paf_pipeline],
->>>>>>> 58d0b75e
         )
 
     ##################################
@@ -66,11 +54,7 @@
     ##################################
 
     def _risk_deleted_rate(self, index: pd.Index) -> pd.Series:
-<<<<<<< HEAD
-        joint_paf = self.population_view.get_attributes(index, self.join_paf_pipeline_name)
-=======
         joint_paf = self.population_view.get_attributes(index, self.join_paf_pipeline)
->>>>>>> 58d0b75e
         return self.base_rate(index) * (1 - joint_paf)
 
     ##################
@@ -91,13 +75,8 @@
         super().__init__(state_id)
         self._cause_key = cause_key
         self._with_excess_mortality = with_excess_mortality
-<<<<<<< HEAD
-        self.emr_paf_pipeline_name = f"{self.state_id}.excess_mortality_rate.population_attributable_fraction"
-        self.emr_pipeline_name = f"{self.state_id}.excess_mortality_rate"
-=======
         self.emr_paf_pipeline = f"{self.state_id}.excess_mortality_rate.population_attributable_fraction"
         self.emr_pipeline = f"{self.state_id}.excess_mortality_rate"
->>>>>>> 58d0b75e
 
     # noinspection PyAttributeOutsideInit
     def setup(self, builder: Builder):
@@ -118,11 +97,7 @@
 
         self.clock = builder.time.clock()
         builder.value.register_attribute_producer(
-<<<<<<< HEAD
-            self.emr_paf_pipeline_name,
-=======
             self.emr_paf_pipeline,
->>>>>>> 58d0b75e
             source=lambda index: [pd.Series(0.0, index=index)],
             component=self,
             preferred_combiner=list_combiner,
@@ -130,28 +105,17 @@
         )
 
         builder.value.register_rate_producer(
-<<<<<<< HEAD
-            self.emr_pipeline_name,
-            source=self.risk_deleted_excess_mortality_rate,
-            component=self,
-            required_resources=[self.emr_paf_pipeline_name],
-=======
             self.emr_pipeline,
             source=self.risk_deleted_excess_mortality_rate,
             component=self,
             required_resources=[self.emr_paf_pipeline],
->>>>>>> 58d0b75e
         )
 
         builder.value.register_attribute_modifier(
             "mortality_rate",
             modifier=self.add_in_excess_mortality,
             component=self,
-<<<<<<< HEAD
-            required_resources=[self.emr_pipeline_name]
-=======
             required_resources=[self.emr_pipeline]
->>>>>>> 58d0b75e
         )
 
     ##################
@@ -170,22 +134,14 @@
     ##################################
 
     def risk_deleted_excess_mortality_rate(self, index: pd.Index) -> pd.Series:
-<<<<<<< HEAD
-        emr_paf = self.population_view.get_attributes(index, self.emr_paf_pipeline_name)
-=======
         emr_paf = self.population_view.get_attributes(index, self.emr_paf_pipeline)
->>>>>>> 58d0b75e
         return pd.Series(self._excess_mortality_rate, index=index) * (1 - emr_paf)
 
     def add_in_excess_mortality(
         self, index: pd.Index, mortality_rates: pd.Series
     ) -> pd.Series:
         mortality_rates.loc[index] += self.population_view.get_attributes(
-<<<<<<< HEAD
-            index, self.emr_pipeline_name
-=======
             index, self.emr_pipeline
->>>>>>> 58d0b75e
         )
         return mortality_rates
 
@@ -199,11 +155,7 @@
         initial_state: State | None = None,
     ) -> None:
         super().__init__(state_column, states, initial_state)
-<<<<<<< HEAD
-        self.csmr_pipeline_name = f"{self.state_column}.cause_specific_mortality_rate"
-=======
         self.csmr_pipeline = f"{self.state_column}.cause_specific_mortality_rate"
->>>>>>> 58d0b75e
 
     #####################
     # Lifecycle methods #
@@ -220,22 +172,14 @@
         cause_specific_mortality_rate = config.incidence_rate * case_fatality_rate
 
         builder.value.register_rate_producer(
-<<<<<<< HEAD
-            self.csmr_pipeline_name,
-=======
             self.csmr_pipeline,
->>>>>>> 58d0b75e
             source=lambda index: pd.Series(cause_specific_mortality_rate, index=index),
             component=self,
         )
         builder.value.register_attribute_modifier(
             "mortality_rate",
             modifier=self.delete_cause_specific_mortality,
-<<<<<<< HEAD
-            required_resources=[self.csmr_pipeline_name],
-=======
             required_resources=[self.csmr_pipeline],
->>>>>>> 58d0b75e
             component=self,
         )
 
@@ -244,11 +188,7 @@
     ##################################
 
     def delete_cause_specific_mortality(self, index: pd.Index, rates: pd.Series) -> pd.Series:
-<<<<<<< HEAD
-        csmr = self.population_view.get_attributes(index, self.csmr_pipeline_name)
-=======
         csmr = self.population_view.get_attributes(index, self.csmr_pipeline)
->>>>>>> 58d0b75e
         return rates - csmr
 
 
