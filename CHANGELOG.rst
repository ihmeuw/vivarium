<<<<<<< HEAD
**3.2.19 - 01/30/25**

  - Get python versions from python_versions.json
=======
**3.2.19 - 02/03/25**

  - Type-hinting: Fix mypy errors in tests/framework/artifact/test_hdf.py
>>>>>>> 901a16a8

**3.2.18 - 01/28/25**

  - Type-hinting: Fix mypy errors in tests/framework/artifact/test_manager.py
  
**3.2.17 - 01/24/25**

  - Type-hinting: Fix mypy errors in tests/framework/randomness/test_index_map.py
  - Type-hinting: Fix mypy errors in tests/framework/artifact/test_artifact.py

**3.2.16 - 01/22/25**

  - Type-hinting: Fix mypy errors in tests/framework/randomness/test_manager.py

**3.2.15 - 01/10/25**

  - Type-hinting: Fix mypy errors in tests/framework/randomness/test_crn.py

**3.2.14 - 01/10/25**

  - Type-hinting: Fix mypy errors in vivarium/interface/interactive.py
  - Type-hinting: Fix mypy errors in tests/framework/randomness/conftest.py
  - Type-hinting: Fix mypy errors in tests/conftest.py

**3.2.13 - 12/27/24**

  - Type-hinting: Fix mypy errors in vivarium/examples/boids/

**3.2.12 - 12/26/24**

  - Type-hinting: Fix mypy errors in vivarium/framework/engine.py

**3.2.11 - 12/23/24**

  - Type-hinting: Fix mypy errors in vivarium/framework/components/parser.py

**3.2.10 - 12/17/24**

  - Type-hinting: Fix mypy errors in vivarium/framework/components/manager.py

**3.2.9 - 12/17/24**

  - Bugfix: Replace certain cases of int or float types with Numeric

**3.2.8 - 12/16/24**

  - Feature: Update how additional seed is defined in RandomnessManager

**3.2.7 - 12/12/24**

  - Type-hinting: Fix mypy errors in vivarium/framework/state_machine.py

**3.2.6 - 12/12/24**

  - Change Jenkins conda env name

**3.2.5 - 12/11/24**

  - Type-hinting: Fix mypy errors in vivarium/framework/results/interface.py
  - Type-hinting: Fix mypy errors in vivarium/component.py
  - Type-hinting: Fix mypy errors in vivarium/framework/results/observer.py

**3.2.4 - 12/03/24**

  - Fix type hints for pandas groupby objects

**3.2.3 - 11/21/24**

  - Feature: Allow users to define initialization weights as LookupTableData or an artifact key
  - Feature: Make State's add_transition function return the Transition
  - Feature: Add triggered argument to State's add_transition function
  - Type-hinting: Introduce DataInput type
  - Type-hinting: Fix mypy errors in vivarium/framework/results/manager.py
  - Type-hinting: Fix mypy errors in vivarium/framework/lookup/manager.py

**3.2.2 - 11/14/24**

  - Feature: Enable adding transition to a state by defining the output state and the transition probability

**3.2.1 - 11/13/24**

  - Fix mypy errors in vivarium/framework/results/context.py
  - Fix mypy errors in vivarium/framework/time.py
  - Modernize type hinting
  - Remove unnecessary "from future import annotation" imports

**3.2.0 - 11/12/24**

  - Feature: Supports passing callables directly when building lookup tables
  - Feature: Enables columns and pipelines to specify dependencies directly, instead of by name
  - Feature: Enables identification of which component produced a Pipeline or RandomnessStream
  - Bugfix: Enables Machine to be used directly to model a state machine
  - Bugfix: Ensures that a Pipeline will always have a name
  - Bugfix: Appropriately declares dependencies in example models
  - Testing: Adds coverage for example DiseaseModel
  - Refactor: Converts resource module into a package
  - Refactor: Converts values module into a package
  - Refactor: Simplifies code to allow Managers to create columns
  - Refactor: Converts ResourceManager __iter__ to a well-named instance method
  - Refactor: Creates ResourceTypes for each type of resource
  - Refactor: Makes Pipeline and RandomnessStream inherit from Resource
  - Refactor: Creates ValueSource and ValueModifier resources and attaches them to Pipelines

**3.1.0 - 11/07/24**

  - Drop support for python 3.9

**3.0.18 - 11/06/24**

  - Fix mypy errors in vivarium/framework/logging/manager.py
  - Fix mypy errors in vivarium/framework/results/observations.py

**3.0.17 - 11/04/24**

  - Fix mypy errors in vivarium/framework/configuration.py
  - Fix mypy errors in vivarium/framework/artifact/manager.py

**3.0.16 - 10/31/24**

  - Bugfix to prevent a LookupTable from changing order of the value columns
  - Fix mypy errors in vivarium/framework/lookup/table.py
  - Fix mypy errors in vivarium/framework/randomness/manager.py
  - Fix mypy errors in vivarium/interface/utilities.py
  - Typing changes in vivarium/framework/lookup/interpolation.py
  - Fix broken build from LayeredConfigTree typing
  - Fix type handling for clock and step size in vivarium/framework/event.py

**3.0.15 - 10/24/24**

  - Fix mypy errors in vivarium/framework/event.py
  - Update CI to run from reusable workflow

**3.0.14 - 10/18/24**

  - Fix mypy errors in vivarium/framework/artifact/artifact.py
  - Fix mypy errors in vivarium/framework/randomness/stream.py

**3.0.13 - 10/15/24**

  - Fix mypy errors: vivarium/framework/lookup/interpolation.py

**3.0.12 - 10/14/24**

  - Bugfix for mypy errors: vivarium/framework/values.py

**3.0.11 - 10/08/24**

  - Fix mypy errors: vivarium/framework/values.py

**3.0.10 - 10/07/24**

  - Add method to SimulationClock to get number of simulation steps remaining

**3.0.9 - 10/04/24**

  - Fix mypy errors: vivarium/framework/logging/utilities.py

**3.0.8 - 10/03/24**

  - Fix mypy errors: vivarium/framework/resource.py
  - Fix mypy errors: vivarium/framework/artifact/hdf.py

**3.0.7 - 09/25/24**

  - Enable population manager and population view methods to accept strings  
  - Fix mypy errors: vivarium/framework/lifecycle.py
  - Fix mypy errors: vivarium/framework/population/manager.py
  - Fix mypy errors: vivarium/framework/population/population_view.p
  - Fix mypy errors: vivarium/framework/plugins.py
  - Fix mypy errors: vivarium/framework/results/stratification.py

**3.0.6 - 09/20/24**

  - Fix mypy errors: vivarium/framework/randomness/index_map.py

**3.0.5 - 09/17/24**

  - Pin Sphinx below 8.0

**3.0.4 - 09/12/24**

  - Introduce static type checking with mypy
  - Add new types for clock time and step-size

**3.0.3 - 09/11/24**

  - Raise an error if a component attempts to access a non-existent population_view

**3.0.2 - 08/27/24**

  - Update results docstrings
  - Add a results concepts model doc
  - Docstring cleanup throughout
  - Fix up tutorial docs
  - Strengthen doctests
  
**3.0.1- 08/20/24**

 - Create script to find matching dependency branches
 - Add results category exclusion tests

**3.0.0 - 08/13/24**

Breaking changes:
  - Remove the unnecessary metrics pipeline
  - Refactor lookup table creation and allow configuration of lookup columns
  - Refactor results manager to process results directly

Major changes:
  - Move results controller and interface from managers to default plugins
  - Add a get_configuration method and configuration attribute to Component
  - Enable build_lookup_table to accept a list as input data
  - Implement an Observation dataclass
  - Remove --location/-l option from simulate run command
  - Change the metrics/ folder to results/; refer to "results" instead of "metrics" throughout
  - Implement multiple new interface functions for registering stratifications and observations
  - Implement multiple new Observer types
  - Implement simulation backups
  - Implement excluding results categories via the configuration

Other changes:
  - Use layered-config-tree package instead of local ConfigTree class
  - Add a report emitter to the SimulationContext
  - Check for and log unused stratifications and raise for missing required stratifications
  - Move all steps of running a simulation into a run_simulation instance method
  - Add simulate run e2e test
  - Stop writing seed and draw columns to the results
  - Install matching upstream branches in github builds
  - Automatically run Jenkins builds on push or pull request
  - Add type hints throughout results modules
  - Various other minor updates

**2.3.8 - 06/17/24**

 - Hotfix pin numpy below 2.0

**2.3.7 - 03/21/24**
  
  - Add deprecation warning to import ConfigTree from the config_tree package

**2.3.6 - 03/07/24**

  - Update population keys in testing utilities to be mmore descriptive

**2.3.5 - 03/01/24**

  - Improves boids example and tutorial

**2.3.4 - 02/23/24**

  - Fixes parsing in results manager to remove trailing underscore

**2.3.3 - 01/29/24**

 - Improve readability of api reference docs

**2.3.2 - 01/29/24**

 - Fix broken readthedocs build

**2.3.1 - 01/09/24**

 - Update PyPI to 2FA with trusted publisher

**2.3.0 - 12/19/23**

 - Incorporate Individualized Clocks v1
 - Document how to remove components from an interactive simulation
 - Update code in docs to match current implementation

**2.2.1 - 10/24/23**

 - Hotfix to expose ScalarValue at the lookup package level

**2.2.0 - 10/24/23**

 - Refactor Manager configuration defaults
 - Throw an error if simulation attempts to use a component that is not an instance of Component
 - Refactor and simplify LookupTable implementations
 - Enable LookupTable to have source data that is only categorical
 - Enable LookupTables with DataFrame source data to specify value columns

**2.1.1 - 10/13/23**

 - Enable RandomnessStream to sample from a distribution
 - Refactor `ComponentConfigurationParser` to create components as they are parsed

**2.1.0 - 10/12/23**

 - Remove explicit support for Python 3.8
 - Set default value for ConfigNode::get_value to None

**2.0.1 - 10/04/23**

 - Set pipeline's returned Series' name to the pipeline's name

**2.0.0 - 09/22/23**

 - Create `Component` and `Manager` classes
 - Ensure all managers and components inherit from them
 - Define properties in `Component` that components can override
 - Define lifecycle methods in `Component` that components override
 - Refactor all components in vivarium to use and leverage`Component`
 - Warn when using components not inheriting from `Component`
 - Change the behavior of `State.add_transition` to take a Transition object rather than another State
 - Add optional argument to State constructor to allow self transitions

**1.2.9 - 09/19/23**

 - Set default in register_observation

**1.2.8 - 09/18/23**

 - Unpin pandas

**1.2.7 - 09/14/23**

 - Allow pandas <2.1.0

**1.2.6 - 09/14/23**

 - Update state machine to prepare for pandas 2.0

**1.2.5 - 09/05/23**

 - Update ConfigTree to make it pickleable; raise NotImplementedError on equality calls

**1.2.4 - 09/01/23**

 - Create LookupTableData type alias for the source data to LookupTables

**1.2.3 - 08/28/23**

 - Enable allowing self transitions directly in a State's constructor

**1.2.2 - 08/04/23**

 - Bugfix to include all metrics outputs in results manager

**1.2.1 - 07/12/23**

 - Adds logging for registering stratifications and observations
 - Changes version metadata to use setuptools_scm

**1.2.0 - 06/01/23**

 - Stop supporting Python 3.7 and start supporting 3.11
 - Bugfix to allow for zero stratifications
 - Removes ignore filters for known FutureWarnings
 - Refactor location of default stratification definition
 - Bugfix to stop shuffling simulants when drawing common random number

**1.1.0 - 05/03/23**

 - Clean up randomness system
 - Fix a bug in stratification when a stratum is empty
 - Create a dedicated logging system
 - Fix bug in preventing passing an Iterable to `rate_to_probability`

**1.0.4 - 01/25/23**

 - Bugfixes for ResultsContext

**1.0.3 - 01/19/23**

 - Enhancement to use pop_data.user_data.get pattern in BasePopulation example
 - Mend get_value unhashable argument for Results Manger add_observation()
 - Split randomness into subpackage
 - Remove copy_with_additional_key method from RandomnessStream

**1.0.2 - 12/27/22**

 - Fix a typo that prevented deployment of v1.0.1

**1.0.1 - 12/27/22**

 - Remove metrics from the population management system
 - Add a new lifecycle builder interface method for simulation state access
 - Suppress future warnings (temporarily)
 - Update github actions to support python 3.7-3.10
 - Update codeowners

**1.0.0 - 12/20/22**

 - Added Results Manager feature.

**0.10.21 - 12/20/22**

 - Cleaned up warnings in artifact test code.
 - Updated codeowners and pull request template.

**0.10.20 - 12/20/22**

 - Update CI versions to build on python versions 3.7-3.10

**0.10.19 - 10/04/22**

 - Fix bug on `simulate run` CLI introduced in 0.10.18

**0.10.18 - 09/20/22**

 - Standardize results directories
 - Adds ability to run without artifact
 - Specify correct permissions when creating directories and files

**0.10.17 - 07/25/22**

 - Fix bug when initializing tracked column

**0.10.16 - 06/30/22**

 - Fix a bug in adding new simulants to a population
 - Add CODEOWNERS file

**0.10.15 - 06/29/22**

 - Added performance reporting
 - Added support for empty initial populations
 - Refactor population system

**0.10.14 - 05/16/22**

 - Fixed pandas FutureWarning in `randomness.get_draw`

**0.10.13 - 05/05/22**

 - Improved error message when component dependencies are not specified.
 - Fix faulty set logic in `PopulationView.subview`

**0.10.12 - 02/15/22**

 - Reformat code with black and isort.
 - Add formatting checks to CI.
 - Add `current_time` to interactive context.
 - Squash pandas FutureWarning for Series.append usage.
 - Add a UserWarning when making a new artifact.

**0.10.11 - 02/12/22**

 - Update CI to make a cleaner release workflow
 - Add PR template

**0.10.10 - 10/29/21**

 - Update license to BSD 3-clause
 - Replace authors metadata with zenodo.json
 - Updated examples
 - Doctest bugfixes

**0.10.9 - 08/16/21**

 - Add flag to SimulationContext.report to turn off results printing at sim end.

**0.10.8 - 08/10/21**

 - Set Python version in CI deployment to 3.8

**0.10.7 - 08/10/21**

 - Hotfix to re-trigger CI

**0.10.6 - 08/10/21**

 - Fix bug in deploy script

**0.10.5 - 08/10/21**

 - Update builder documentation
 - Update build process
 - Add check for compatible python version

**0.10.4 - 04/30/21**

 - Reapply location and artifact path changes

**0.10.3 - 04/30/21**

 - Revert location and artifact path changes

**0.10.2 - 04/27/21**

 - Remove dependency on location and artifact path in configuration files
 - Add location and artifact path arguments to `simulate run`
 - Fix bug that broke simulations running on Windows systems

**0.10.1 - 12/24/20**

 - Move from travis to github actions for CI.

**0.10.0 - 10/2/20**

 - Fix bug in copying a `RandomnessStream` with a new key
 - Add documentation of randomness in vivarium
 - Add validation to `LookupTable`, `InterpolatedTable`, `Interpolation`, and
   `Order0Interp`
 - Fix bug writing invalid artifact keys
 - Fix `EntityKey` `eq` and `ne` functions
 - Remove dependency on `graphviz`
 - Move `get_seed` from `RandomnessStream` to `RandomnessInterface`
 - Remove `random_seed` from output index and add `random_seed` and
   `input_draw` to output columns
 - Raise a `PopulationError` when trying to access non-existent columns in a
   `PopulationView`
 - Fix validation issues in Travis config
 - Fix typing issues in `ComponentManager` and `Event`

**0.9.3 - 12/7/19**

 - Bugfix in population type conversion.

**0.9.2 - 12/3/19**

 - Bugfix in artifact configuration management.
 - Bugfix in population query.

**0.9.1 - 11/18/19**

 - Be less restrictive about when get_value can be called.

**0.9.0 - 11/16/19**

 - Clean up event emission.
 - Make events immutable.
 - Stronger validation around model specification file.
 - Move the data artifact from vivarium public health to vivarium.
 - Update the ConfigTree str and repr to be more legible.
 - Be consistent about preferring pathlib over os.path.
 - Add some ConfigTree specific errors.
 - Refactor ConfigTree and ConfigNode to remove unused functionality and
   make the interface more consistent.
 - Extensively update documentation for configuration system.
 - Restructure component initialization so that **all** simulation components
   are created at simulation initialization time. Previous behavior had
   sub-components created at setup time.
 - Introduce lifecycle management system to enforce events proceed in the
   correct order and ensure framework tools are not misused.
 - Remove results writer.
 - Overhaul simulation creation to be significantly less complex.
 - Update privacy levels for simulation context managers.
 - Update context creation and usage tutorials.
 - Ditch the 'omit_missing_columns' argument for PopulationView.get.  Subviews
   should be used instead.
 - Consistent naming for rates in data, pipelines, and configuration.
 - Introduce resource management system for users to properly specify
   component dependencies for population initialization.
 - Switch age_group_start and age_group_end to age_start and age_end, making
   the naming scheme for binned data consistent.
 - Use loguru for logging.
 - Fix a bug in transition probability computation.
 - Raise error when component attempts to update columns they don't own instead
   of silently ignoring them.
 - Use consistent data bin naming to make using lookup tables less verbose.
 - Rename value system joint_value_postprocessor to union_postprocessor.
 - Docs and concept note for values system.
 - Be consistent about manager naming on builder interfaces.
 - Updated concept docs for entry points.
 - Lookup table docs and concept note.
 - Bugfix in randomness to handle datetime conversion on Windows.
 - Constrain components to only have a single population initializer.

**0.8.24 - 08/20/19**

 - Bugfix to prevent component list from not including setup components during setup phase.
 - Bugfix to dot diagram of state machine.

**0.8.23 - 08/09/19**

 - Move handle_exceptions() up to vivarium to eliminate duplication

**0.8.22 - 07/16/19**

 - Bugfix for lookup table input validation.
 - Event subsystem documentation.

**0.8.21 - 06/14/19**

 - Add names and better reprs to some of the managers.
 - ConfigTree documentation
 - Yaml load bugfix.
 - Documentation for ``simulate run`` and the interactive context.
 - Tutorials for running a simulation interactively and from the command line.
 - Headers for API documentation.
 - Component management documentation.
 - Enforce all components have a unique name.
 - Add ``get_components_by_type`` and ``get_component(name)`` to
   the component manager.
 - Bugfix in the lookup table.

**0.8.20 - 04/22/19**

 - Add simulation lifecycle info to the simulant creator.
 - Bugfix in simulate profile.

**0.8.19 - 03/27/19**

 - Update results writer to write new hdfs instead of overwriting.

**0.8.18 - 02/13/19**

 - Fix numerical issue in rate to probability calculation
 - Alter randomness manager to keep track of randomness streams.

**0.8.17 - 02/13/19**

 - Fix branch/version synchronization

**0.8.16 - 02/11/19**

 - Remove combined sexes from the "build_table".

**0.8.15 - 01/03/19**

 - Add doctests to travis
 - Update population initializer error message

**0.8.14 - 12/20/18**

 - Standardize the population getter from the the interactive interface.
 - Added "additional_key" argument to randomness.filter for probability and for rate.
 - Added a profile subcommand to simulate.
 - Separated component configuration from setup.
 - Vectorize python loops in the interpolation implementation.

**0.8.13 - 11/15/18**

 - Fix broken doc dependency

**0.8.12 - 11/15/18**

 - Remove mean age and year columns

**0.8.11 - 11/15/18**

 - Bugfix where transitions were casting pandas indices to series.
 - Add better error message when a none is found in the configuration.

**0.8.10 - 11/5/18**

 - Added ``add_components`` method to simulation context.
 - Added typing info to interactive interface.

**0.8.9 - 10/23/18**

 - Accept ``.yml`` model specifications
 - Redesign interpolation. Order zero only at this point.

**0.8.8 - 10/09/18**

 - Raise error if multiple components set same default configuration.
 - Loosen error checking in value manager

**0.8.7 - 09/25/18**

 - Distinguish between missing and cyclic population table dependencies.
 - Initial draft of tutorial documentation

**0.8.6 - 09/07/18**

 - Workaround for hdf metadata limitation when writing dataframes with a large
   number of columns

**0.8.5 - 08/22/18**

 - Add integration with Zenodo to produce DOIs
 - Added default get_components implementation for component manager

**0.8.4 - 08/02/18**

 - Standardized a bunch of packaging stuff.

**0.8.2 - 07/24/18**

 - Added ``test`` command to verify and installation
 - Updated ``README`` with installation instructions.


**0.8.1 - 07/24/18**

 - Move to source layout.
 - Set tests to install first and then test installed package.
 - Renamed ``test_util`` to resolve naming collision during test.

**0.8.0 - 07/24/18**

 - Initial release<|MERGE_RESOLUTION|>--- conflicted
+++ resolved
@@ -1,12 +1,10 @@
-<<<<<<< HEAD
-**3.2.19 - 01/30/25**
+**3.2.20- 02/03/25**
 
   - Get python versions from python_versions.json
-=======
+  
 **3.2.19 - 02/03/25**
 
   - Type-hinting: Fix mypy errors in tests/framework/artifact/test_hdf.py
->>>>>>> 901a16a8
 
 **3.2.18 - 01/28/25**
 
