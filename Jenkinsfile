--- conflicted
+++ resolved
@@ -1,4 +1,3 @@
-<<<<<<< HEAD
 /*This file uses jenkins shared repo found at 
 https://stash.ihme.washington.edu/projects/FHSENG/repos/jenkins-shared-lib/browse
 The first line imports all modules with "_"
@@ -20,269 +19,4 @@
 */ 
 @Library("vivarium_build_utils") _
 // reusable_pipeline(pipeline_name: "test_poc_resuable_workflow")
-reusable_pipeline()
-=======
-def githubUsernameToSlackName(github_author) {
-  // Add team members as necessary
-  def mapping = [
-    "Jim Albright": "albrja",
-    "Steve Bachmeier": "sbachmei",
-    "Hussain Jafari": "hjafari",
-    "Patrick Nast": "pnast",
-    "Rajan Mudambi": "rmudambi",
-  ]
-  return mapping.get(github_author, "channel")
-}
-
-pipeline_name="vivarium"
-conda_env_name="${pipeline_name}-${BRANCH_NAME}-${BUILD_NUMBER}"
-conda_env_path="/tmp/${conda_env_name}"
-// defaults for conda and pip are a local directory /svc-simsci for improved speed.
-// In the past, we used /ihme/code/* on the NFS (which is slower)
-shared_path="/svc-simsci"
-
-
-pipeline {
-  // This agent runs as svc-simsci on node simsci-slurm-sbuild-p01.
-  // It has access to standard IHME filesystems and singularity
-  agent { label "svc-simsci" }
-
-  options {
-    // Keep 100 old builds.
-    buildDiscarder logRotator(numToKeepStr: "100")
-
-    // Wait 60 seconds before starting the build.
-    // If another commit enters the build queue in this time, the first build will be discarded.
-    quietPeriod(60)
-
-    // Fail immediately if any part of a parallel stage fails
-    parallelsAlwaysFailFast()
-  }
-
-  parameters {
-    booleanParam(
-      name: "DEPLOY_OVERRIDE",
-      defaultValue: false,
-      description: "Whether to deploy despite building a non-default branch. Builds of the default branch are always deployed."
-    )
-    booleanParam(
-      name: "IS_CRON",
-      defaultValue: true,
-      description: "Indicates a recurring build. Used to skip deployment steps."
-    )
-    string(
-      name: "SLACK_TO",
-      defaultValue: "simsci-ci-status",
-      description: "The Slack channel to send messages to."
-    )
-    booleanParam(
-      name: "DEBUG",
-      defaultValue: false,
-      description: "Used as needed for debugging purposes."
-    )
-  }
-
-  stages {
-    stage("Initialization") {
-      steps {
-        script {
-          // Use the name of the branch in the build name
-          currentBuild.displayName = "#${BUILD_NUMBER} ${GIT_BRANCH}"
-        }
-      }
-    }
-
-    stage("Python version matrix") {
-      // we don't want to go to deployment if any of the matrix branches fail
-      failFast true
-      matrix {
-        // customWorkspace setting must be ran within a node
-        agent {
-          node {
-              label "svc-simsci"
-          }
-        }
-        axes {
-          axis {
-              // parallelize by python minor version
-              name 'PYTHON_VERSION'
-              values "3.10", "3.11"
-          }
-        }
-
-        environment {
-            // Get the branch being built and strip everything but the text after the last "/"
-            BRANCH = sh(script: "echo ${GIT_BRANCH} | rev | cut -d '/' -f1 | rev", returnStdout: true).trim()
-            TIMESTAMP = sh(script: 'date', returnStdout: true)
-            // Specify the path to the .condarc file via environment variable.
-            // This file configures the shared conda package cache.
-            CONDARC = "${shared_path}/miniconda3/.condarc"
-            CONDA_BIN_PATH = "${shared_path}/miniconda3/bin"
-            // Specify conda env by build number so that we don't have collisions if builds from
-            // different branches happen concurrently.
-            PYTHON_DEPLOY_VERSION = "3.11"
-            CONDA_ENV_NAME = "${conda_env_name}"
-            CONDA_ENV_PATH = "${conda_env_path}_${PYTHON_VERSION}"
-            // Set the Pip cache.
-            XDG_CACHE_HOME = "${shared_path}/pip-cache"
-            // Jenkins commands run in separate processes, so need to activate the environment every
-            // time we run pip, poetry, etc.
-            ACTIVATE = "source ${CONDA_BIN_PATH}/activate ${CONDA_ENV_PATH} &> /dev/null"
-        }
-
-        stages {
-            stage("Debug Info") {
-              steps {
-                echo "Jenkins pipeline run timestamp: ${TIMESTAMP}"
-                // Display parameters used.
-                echo """Parameters:
-                DEPLOY_OVERRIDE: ${params.DEPLOY_OVERRIDE}"""
-
-                // Display environment variables from Jenkins.
-                echo """Environment:
-                ACTIVATE:       '${ACTIVATE}'
-                BUILD_NUMBER:   '${BUILD_NUMBER}'
-                BRANCH:         '${BRANCH}'
-                CONDARC:        '${CONDARC}'
-                CONDA_BIN_PATH: '${CONDA_BIN_PATH}'
-                CONDA_ENV_NAME: '${CONDA_ENV_NAME}'
-                CONDA_ENV_PATH: '${CONDA_ENV_PATH}'
-                GIT_BRANCH:     '${GIT_BRANCH}'
-                JOB_NAME:       '${JOB_NAME}'
-                WORKSPACE:      '${WORKSPACE}'
-                XDG_CACHE_HOME: '${XDG_CACHE_HOME}'"""
-              }
-            }
-
-            stage("Build Environment") {
-              environment {
-                // Command for activating the base environment. Activating the base environment sets
-                // the correct path to the conda binary which is used to create a new conda env.
-                ACTIVATE_BASE = "source ${CONDA_BIN_PATH}/activate &> /dev/null"
-              }
-              steps {
-                // The env should have been cleaned out after the last build, but delete it again
-                // here just to be safe.
-                sh "rm -rf ${CONDA_ENV_PATH}"
-                sh "${ACTIVATE_BASE} && make build-env PYTHON_VERSION=${PYTHON_VERSION}"
-                // open permissions for test users to create file in workspace
-                sh "chmod 777 ${WORKSPACE}"
-              }
-            }
-
-            stage("Install Package") {
-              steps {
-                sh "${ACTIVATE} && make install"
-              }
-            }
-
-            // stage("Dependencies") {
-            //   steps {
-            //     sh "${ACTIVATE} && make dependencies \"ARGS=${GIT_BRANCH}\""
-            //   }
-            // }
-
-            // Quality Checks
-            stage("Format") {
-              steps {
-                sh "${ACTIVATE} && make format"
-              }
-            }
-
-            // stage("Lint") {
-            //   steps {
-            //     sh "${ACTIVATE} && make lint"
-            //   }
-            // }
-
-            // Tests
-            // removable, if passwords can be exported to env. securely without bash indirection
-            stage("Run Integration Tests") {
-              steps {
-                sh "${ACTIVATE} && make integration"
-                publishHTML([
-                  allowMissing: true,
-                  alwaysLinkToLastBuild: false,
-                  keepAll: true,
-                  reportDir: "output/htmlcov_integration",
-                  reportFiles: "index.html",
-                  reportName: "Coverage Report - Integration tests",
-                  reportTitles: ''
-                ])
-              }
-            }
-
-            // Build
-            stage('Build and Deploy') {
-              when {
-                expression { "${PYTHON_DEPLOY_VERSION}" == "${PYTHON_VERSION}" }
-              }
-              stages {
-                stage("Build Docs") {
-                  steps {
-                    sh "${ACTIVATE} && make build-doc"
-                  }
-                }
-                stage("Build Package") {
-                  steps {
-                    sh "${ACTIVATE} && make build-package"
-                  }
-                }
-              } // stages within build and deploy
-            } // build and deploy stage
-        } // stages bracket within Python matrix
-        post {
-          always {
-            sh "${ACTIVATE} && make clean"
-            sh "rm -rf ${CONDA_ENV_PATH}"
-            // Generate a message to send to Slack.
-            script {
-              if (env.BRANCH == "main") {
-                channelName = "simsci-ci-status"
-              } else {
-                channelName = "simsci-ci-status-test"
-              }
-              // Run git command to get the author of the last commit
-              developerID = sh(
-                script: "git log -1 --pretty=format:'%an'",
-                returnStdout: true
-              ).trim()
-              slackID = githubUsernameToSlackName(developerID)
-              slackMessage = """
-                Job: *${env.JOB_NAME}*
-                Build number: #${env.BUILD_NUMBER}
-                Build status: *${currentBuild.result}*
-                Author: @${slackID}
-                Build details: <${env.BUILD_URL}/console|See in web console>
-            """.stripIndent()
-            }
-
-            // Delete the workspace directory.
-            deleteDir()
-          }
-          failure {
-            echo "This build triggered by ${developerID} failed on ${GIT_BRANCH}. Sending a failure message to Slack."
-            slackSend channel: "#${channelName}",
-                        message: slackMessage,
-                        teamDomain: "ihme",
-                        tokenCredentialId: "slack"
-          }
-          success {
-            script {
-              if (params.DEBUG) {
-                echo 'Debug is enabled. Sending a success message to Slack.'
-                slackSend channel: "#${channelName}",
-                          message: slackMessage,
-                          teamDomain: "ihme",
-                          tokenCredentialId: "slack"
-              } else {
-                echo 'Debug is not enabled. No success message will be sent to Slack.'
-              }
-            }
-          }
-        }
-      } // Python matrix bracket
-    } // Python matrix stage bracket
-  } // stages bracket
-} // pipeline bracket
->>>>>>> 0520d788
+reusable_pipeline()