<<<<<<< HEAD
**3.3.8 - TBD/TBD/TBD**

  - Type-hinting: Fix mypy errors in tests/framework/test_time.py
=======

**3.3.9 - 03/10/25**

  - Type-hinting: Fix mypy errors in tests/framework/results/helpers.py
   - Type-hinting: Fix mypy errors in tests/framework/population/test_manager.py

**3.3.8 - 03/10/25**

  - Type-hinting: Fix mypy errors in tests/framework/test_utilities.py
>>>>>>> f8add57f

**3.3.7 - 02/27/25**

  - Change Event class to a frozen dataclass
  - Type-hinting: Fix mypy errors in tests/framework/population/test_population_view.py

**3.3.6 - 02/25/25**

  - Type-hinting: Fix mypy errors in tests/framework/randomness/test_stream.py

**3.3.5 - 02/21/25**

  - Type-hinting: Fix mypy errors in tests/framework/randomness/test_reproducibility.py

**3.3.4 - 02/19/25**

  - Type-hinting: Fix mypy errors in tests/framework/lookup/test_lookup.py

**3.3.3 - 02/14/25**

  - Type-hinting: Fix mypy errors in tests/framework/components/test_manager.py

**3.3.2 - 02/12/25**

  - Type-hinting: Fix mypy errors in tests/framework/components/test_parser.py
  - Type-hinting: Fix mypy errors in tests/framework/components/test_component.py

**3.3.1 - 02/07/25**

  - Type-hinting: Fix mypy errors in tests/framework/lookup/test_interpolation.py

**3.3.0 - 02/05/25**

  - Feature: Add support for dict as backing data type for lookup tables

**3.2.20 - 02/05/25**

  - Remove tests/framework/components/mocks.py
  - Get python versions from python_versions.json
  
**3.2.19 - 02/03/25**

  - Type-hinting: Fix mypy errors in tests/framework/artifact/test_hdf.py

**3.2.18 - 01/28/25**

  - Type-hinting: Fix mypy errors in tests/framework/artifact/test_manager.py
  
**3.2.17 - 01/24/25**

  - Type-hinting: Fix mypy errors in tests/framework/randomness/test_index_map.py
  - Type-hinting: Fix mypy errors in tests/framework/artifact/test_artifact.py

**3.2.16 - 01/22/25**

  - Type-hinting: Fix mypy errors in tests/framework/randomness/test_manager.py

**3.2.15 - 01/10/25**

  - Type-hinting: Fix mypy errors in tests/framework/randomness/test_crn.py

**3.2.14 - 01/10/25**

  - Type-hinting: Fix mypy errors in vivarium/interface/interactive.py
  - Type-hinting: Fix mypy errors in tests/framework/randomness/conftest.py
  - Type-hinting: Fix mypy errors in tests/conftest.py

**3.2.13 - 12/27/24**

  - Type-hinting: Fix mypy errors in vivarium/examples/boids/

**3.2.12 - 12/26/24**

  - Type-hinting: Fix mypy errors in vivarium/framework/engine.py

**3.2.11 - 12/23/24**

  - Type-hinting: Fix mypy errors in vivarium/framework/components/parser.py

**3.2.10 - 12/17/24**

  - Type-hinting: Fix mypy errors in vivarium/framework/components/manager.py

**3.2.9 - 12/17/24**

  - Bugfix: Replace certain cases of int or float types with Numeric

**3.2.8 - 12/16/24**

  - Feature: Update how additional seed is defined in RandomnessManager

**3.2.7 - 12/12/24**

  - Type-hinting: Fix mypy errors in vivarium/framework/state_machine.py

**3.2.6 - 12/12/24**

  - Change Jenkins conda env name

**3.2.5 - 12/11/24**

  - Type-hinting: Fix mypy errors in vivarium/framework/results/interface.py
  - Type-hinting: Fix mypy errors in vivarium/component.py
  - Type-hinting: Fix mypy errors in vivarium/framework/results/observer.py

**3.2.4 - 12/03/24**

  - Fix type hints for pandas groupby objects

**3.2.3 - 11/21/24**

  - Feature: Allow users to define initialization weights as LookupTableData or an artifact key
  - Feature: Make State's add_transition function return the Transition
  - Feature: Add triggered argument to State's add_transition function
  - Type-hinting: Introduce DataInput type
  - Type-hinting: Fix mypy errors in vivarium/framework/results/manager.py
  - Type-hinting: Fix mypy errors in vivarium/framework/lookup/manager.py

**3.2.2 - 11/14/24**

  - Feature: Enable adding transition to a state by defining the output state and the transition probability

**3.2.1 - 11/13/24**

  - Fix mypy errors in vivarium/framework/results/context.py
  - Fix mypy errors in vivarium/framework/time.py
  - Modernize type hinting
  - Remove unnecessary "from future import annotation" imports

**3.2.0 - 11/12/24**

  - Feature: Supports passing callables directly when building lookup tables
  - Feature: Enables columns and pipelines to specify dependencies directly, instead of by name
  - Feature: Enables identification of which component produced a Pipeline or RandomnessStream
  - Bugfix: Enables Machine to be used directly to model a state machine
  - Bugfix: Ensures that a Pipeline will always have a name
  - Bugfix: Appropriately declares dependencies in example models
  - Testing: Adds coverage for example DiseaseModel
  - Refactor: Converts resource module into a package
  - Refactor: Converts values module into a package
  - Refactor: Simplifies code to allow Managers to create columns
  - Refactor: Converts ResourceManager __iter__ to a well-named instance method
  - Refactor: Creates ResourceTypes for each type of resource
  - Refactor: Makes Pipeline and RandomnessStream inherit from Resource
  - Refactor: Creates ValueSource and ValueModifier resources and attaches them to Pipelines

**3.1.0 - 11/07/24**

  - Drop support for python 3.9

**3.0.18 - 11/06/24**

  - Fix mypy errors in vivarium/framework/logging/manager.py
  - Fix mypy errors in vivarium/framework/results/observations.py

**3.0.17 - 11/04/24**

  - Fix mypy errors in vivarium/framework/configuration.py
  - Fix mypy errors in vivarium/framework/artifact/manager.py

**3.0.16 - 10/31/24**

  - Bugfix to prevent a LookupTable from changing order of the value columns
  - Fix mypy errors in vivarium/framework/lookup/table.py
  - Fix mypy errors in vivarium/framework/randomness/manager.py
  - Fix mypy errors in vivarium/interface/utilities.py
  - Typing changes in vivarium/framework/lookup/interpolation.py
  - Fix broken build from LayeredConfigTree typing
  - Fix type handling for clock and step size in vivarium/framework/event.py

**3.0.15 - 10/24/24**

  - Fix mypy errors in vivarium/framework/event.py
  - Update CI to run from reusable workflow

**3.0.14 - 10/18/24**

  - Fix mypy errors in vivarium/framework/artifact/artifact.py
  - Fix mypy errors in vivarium/framework/randomness/stream.py

**3.0.13 - 10/15/24**

  - Fix mypy errors: vivarium/framework/lookup/interpolation.py

**3.0.12 - 10/14/24**

  - Bugfix for mypy errors: vivarium/framework/values.py

**3.0.11 - 10/08/24**

  - Fix mypy errors: vivarium/framework/values.py

**3.0.10 - 10/07/24**

  - Add method to SimulationClock to get number of simulation steps remaining

**3.0.9 - 10/04/24**

  - Fix mypy errors: vivarium/framework/logging/utilities.py

**3.0.8 - 10/03/24**

  - Fix mypy errors: vivarium/framework/resource.py
  - Fix mypy errors: vivarium/framework/artifact/hdf.py

**3.0.7 - 09/25/24**

  - Enable population manager and population view methods to accept strings  
  - Fix mypy errors: vivarium/framework/lifecycle.py
  - Fix mypy errors: vivarium/framework/population/manager.py
  - Fix mypy errors: vivarium/framework/population/population_view.p
  - Fix mypy errors: vivarium/framework/plugins.py
  - Fix mypy errors: vivarium/framework/results/stratification.py

**3.0.6 - 09/20/24**

  - Fix mypy errors: vivarium/framework/randomness/index_map.py

**3.0.5 - 09/17/24**

  - Pin Sphinx below 8.0

**3.0.4 - 09/12/24**

  - Introduce static type checking with mypy
  - Add new types for clock time and step-size

**3.0.3 - 09/11/24**

  - Raise an error if a component attempts to access a non-existent population_view

**3.0.2 - 08/27/24**

  - Update results docstrings
  - Add a results concepts model doc
  - Docstring cleanup throughout
  - Fix up tutorial docs
  - Strengthen doctests
  
**3.0.1- 08/20/24**

 - Create script to find matching dependency branches
 - Add results category exclusion tests

**3.0.0 - 08/13/24**

Breaking changes:
  - Remove the unnecessary metrics pipeline
  - Refactor lookup table creation and allow configuration of lookup columns
  - Refactor results manager to process results directly

Major changes:
  - Move results controller and interface from managers to default plugins
  - Add a get_configuration method and configuration attribute to Component
  - Enable build_lookup_table to accept a list as input data
  - Implement an Observation dataclass
  - Remove --location/-l option from simulate run command
  - Change the metrics/ folder to results/; refer to "results" instead of "metrics" throughout
  - Implement multiple new interface functions for registering stratifications and observations
  - Implement multiple new Observer types
  - Implement simulation backups
  - Implement excluding results categories via the configuration

Other changes:
  - Use layered-config-tree package instead of local ConfigTree class
  - Add a report emitter to the SimulationContext
  - Check for and log unused stratifications and raise for missing required stratifications
  - Move all steps of running a simulation into a run_simulation instance method
  - Add simulate run e2e test
  - Stop writing seed and draw columns to the results
  - Install matching upstream branches in github builds
  - Automatically run Jenkins builds on push or pull request
  - Add type hints throughout results modules
  - Various other minor updates

**2.3.8 - 06/17/24**

 - Hotfix pin numpy below 2.0

**2.3.7 - 03/21/24**
  
  - Add deprecation warning to import ConfigTree from the config_tree package

**2.3.6 - 03/07/24**

  - Update population keys in testing utilities to be mmore descriptive

**2.3.5 - 03/01/24**

  - Improves boids example and tutorial

**2.3.4 - 02/23/24**

  - Fixes parsing in results manager to remove trailing underscore

**2.3.3 - 01/29/24**

 - Improve readability of api reference docs

**2.3.2 - 01/29/24**

 - Fix broken readthedocs build

**2.3.1 - 01/09/24**

 - Update PyPI to 2FA with trusted publisher

**2.3.0 - 12/19/23**

 - Incorporate Individualized Clocks v1
 - Document how to remove components from an interactive simulation
 - Update code in docs to match current implementation

**2.2.1 - 10/24/23**

 - Hotfix to expose ScalarValue at the lookup package level

**2.2.0 - 10/24/23**

 - Refactor Manager configuration defaults
 - Throw an error if simulation attempts to use a component that is not an instance of Component
 - Refactor and simplify LookupTable implementations
 - Enable LookupTable to have source data that is only categorical
 - Enable LookupTables with DataFrame source data to specify value columns

**2.1.1 - 10/13/23**

 - Enable RandomnessStream to sample from a distribution
 - Refactor `ComponentConfigurationParser` to create components as they are parsed

**2.1.0 - 10/12/23**

 - Remove explicit support for Python 3.8
 - Set default value for ConfigNode::get_value to None

**2.0.1 - 10/04/23**

 - Set pipeline's returned Series' name to the pipeline's name

**2.0.0 - 09/22/23**

 - Create `Component` and `Manager` classes
 - Ensure all managers and components inherit from them
 - Define properties in `Component` that components can override
 - Define lifecycle methods in `Component` that components override
 - Refactor all components in vivarium to use and leverage`Component`
 - Warn when using components not inheriting from `Component`
 - Change the behavior of `State.add_transition` to take a Transition object rather than another State
 - Add optional argument to State constructor to allow self transitions

**1.2.9 - 09/19/23**

 - Set default in register_observation

**1.2.8 - 09/18/23**

 - Unpin pandas

**1.2.7 - 09/14/23**

 - Allow pandas <2.1.0

**1.2.6 - 09/14/23**

 - Update state machine to prepare for pandas 2.0

**1.2.5 - 09/05/23**

 - Update ConfigTree to make it pickleable; raise NotImplementedError on equality calls

**1.2.4 - 09/01/23**

 - Create LookupTableData type alias for the source data to LookupTables

**1.2.3 - 08/28/23**

 - Enable allowing self transitions directly in a State's constructor

**1.2.2 - 08/04/23**

 - Bugfix to include all metrics outputs in results manager

**1.2.1 - 07/12/23**

 - Adds logging for registering stratifications and observations
 - Changes version metadata to use setuptools_scm

**1.2.0 - 06/01/23**

 - Stop supporting Python 3.7 and start supporting 3.11
 - Bugfix to allow for zero stratifications
 - Removes ignore filters for known FutureWarnings
 - Refactor location of default stratification definition
 - Bugfix to stop shuffling simulants when drawing common random number

**1.1.0 - 05/03/23**

 - Clean up randomness system
 - Fix a bug in stratification when a stratum is empty
 - Create a dedicated logging system
 - Fix bug in preventing passing an Iterable to `rate_to_probability`

**1.0.4 - 01/25/23**

 - Bugfixes for ResultsContext

**1.0.3 - 01/19/23**

 - Enhancement to use pop_data.user_data.get pattern in BasePopulation example
 - Mend get_value unhashable argument for Results Manger add_observation()
 - Split randomness into subpackage
 - Remove copy_with_additional_key method from RandomnessStream

**1.0.2 - 12/27/22**

 - Fix a typo that prevented deployment of v1.0.1

**1.0.1 - 12/27/22**

 - Remove metrics from the population management system
 - Add a new lifecycle builder interface method for simulation state access
 - Suppress future warnings (temporarily)
 - Update github actions to support python 3.7-3.10
 - Update codeowners

**1.0.0 - 12/20/22**

 - Added Results Manager feature.

**0.10.21 - 12/20/22**

 - Cleaned up warnings in artifact test code.
 - Updated codeowners and pull request template.

**0.10.20 - 12/20/22**

 - Update CI versions to build on python versions 3.7-3.10

**0.10.19 - 10/04/22**

 - Fix bug on `simulate run` CLI introduced in 0.10.18

**0.10.18 - 09/20/22**

 - Standardize results directories
 - Adds ability to run without artifact
 - Specify correct permissions when creating directories and files

**0.10.17 - 07/25/22**

 - Fix bug when initializing tracked column

**0.10.16 - 06/30/22**

 - Fix a bug in adding new simulants to a population
 - Add CODEOWNERS file

**0.10.15 - 06/29/22**

 - Added performance reporting
 - Added support for empty initial populations
 - Refactor population system

**0.10.14 - 05/16/22**

 - Fixed pandas FutureWarning in `randomness.get_draw`

**0.10.13 - 05/05/22**

 - Improved error message when component dependencies are not specified.
 - Fix faulty set logic in `PopulationView.subview`

**0.10.12 - 02/15/22**

 - Reformat code with black and isort.
 - Add formatting checks to CI.
 - Add `current_time` to interactive context.
 - Squash pandas FutureWarning for Series.append usage.
 - Add a UserWarning when making a new artifact.

**0.10.11 - 02/12/22**

 - Update CI to make a cleaner release workflow
 - Add PR template

**0.10.10 - 10/29/21**

 - Update license to BSD 3-clause
 - Replace authors metadata with zenodo.json
 - Updated examples
 - Doctest bugfixes

**0.10.9 - 08/16/21**

 - Add flag to SimulationContext.report to turn off results printing at sim end.

**0.10.8 - 08/10/21**

 - Set Python version in CI deployment to 3.8

**0.10.7 - 08/10/21**

 - Hotfix to re-trigger CI

**0.10.6 - 08/10/21**

 - Fix bug in deploy script

**0.10.5 - 08/10/21**

 - Update builder documentation
 - Update build process
 - Add check for compatible python version

**0.10.4 - 04/30/21**

 - Reapply location and artifact path changes

**0.10.3 - 04/30/21**

 - Revert location and artifact path changes

**0.10.2 - 04/27/21**

 - Remove dependency on location and artifact path in configuration files
 - Add location and artifact path arguments to `simulate run`
 - Fix bug that broke simulations running on Windows systems

**0.10.1 - 12/24/20**

 - Move from travis to github actions for CI.

**0.10.0 - 10/2/20**

 - Fix bug in copying a `RandomnessStream` with a new key
 - Add documentation of randomness in vivarium
 - Add validation to `LookupTable`, `InterpolatedTable`, `Interpolation`, and
   `Order0Interp`
 - Fix bug writing invalid artifact keys
 - Fix `EntityKey` `eq` and `ne` functions
 - Remove dependency on `graphviz`
 - Move `get_seed` from `RandomnessStream` to `RandomnessInterface`
 - Remove `random_seed` from output index and add `random_seed` and
   `input_draw` to output columns
 - Raise a `PopulationError` when trying to access non-existent columns in a
   `PopulationView`
 - Fix validation issues in Travis config
 - Fix typing issues in `ComponentManager` and `Event`

**0.9.3 - 12/7/19**

 - Bugfix in population type conversion.

**0.9.2 - 12/3/19**

 - Bugfix in artifact configuration management.
 - Bugfix in population query.

**0.9.1 - 11/18/19**

 - Be less restrictive about when get_value can be called.

**0.9.0 - 11/16/19**

 - Clean up event emission.
 - Make events immutable.
 - Stronger validation around model specification file.
 - Move the data artifact from vivarium public health to vivarium.
 - Update the ConfigTree str and repr to be more legible.
 - Be consistent about preferring pathlib over os.path.
 - Add some ConfigTree specific errors.
 - Refactor ConfigTree and ConfigNode to remove unused functionality and
   make the interface more consistent.
 - Extensively update documentation for configuration system.
 - Restructure component initialization so that **all** simulation components
   are created at simulation initialization time. Previous behavior had
   sub-components created at setup time.
 - Introduce lifecycle management system to enforce events proceed in the
   correct order and ensure framework tools are not misused.
 - Remove results writer.
 - Overhaul simulation creation to be significantly less complex.
 - Update privacy levels for simulation context managers.
 - Update context creation and usage tutorials.
 - Ditch the 'omit_missing_columns' argument for PopulationView.get.  Subviews
   should be used instead.
 - Consistent naming for rates in data, pipelines, and configuration.
 - Introduce resource management system for users to properly specify
   component dependencies for population initialization.
 - Switch age_group_start and age_group_end to age_start and age_end, making
   the naming scheme for binned data consistent.
 - Use loguru for logging.
 - Fix a bug in transition probability computation.
 - Raise error when component attempts to update columns they don't own instead
   of silently ignoring them.
 - Use consistent data bin naming to make using lookup tables less verbose.
 - Rename value system joint_value_postprocessor to union_postprocessor.
 - Docs and concept note for values system.
 - Be consistent about manager naming on builder interfaces.
 - Updated concept docs for entry points.
 - Lookup table docs and concept note.
 - Bugfix in randomness to handle datetime conversion on Windows.
 - Constrain components to only have a single population initializer.

**0.8.24 - 08/20/19**

 - Bugfix to prevent component list from not including setup components during setup phase.
 - Bugfix to dot diagram of state machine.

**0.8.23 - 08/09/19**

 - Move handle_exceptions() up to vivarium to eliminate duplication

**0.8.22 - 07/16/19**

 - Bugfix for lookup table input validation.
 - Event subsystem documentation.

**0.8.21 - 06/14/19**

 - Add names and better reprs to some of the managers.
 - ConfigTree documentation
 - Yaml load bugfix.
 - Documentation for ``simulate run`` and the interactive context.
 - Tutorials for running a simulation interactively and from the command line.
 - Headers for API documentation.
 - Component management documentation.
 - Enforce all components have a unique name.
 - Add ``get_components_by_type`` and ``get_component(name)`` to
   the component manager.
 - Bugfix in the lookup table.

**0.8.20 - 04/22/19**

 - Add simulation lifecycle info to the simulant creator.
 - Bugfix in simulate profile.

**0.8.19 - 03/27/19**

 - Update results writer to write new hdfs instead of overwriting.

**0.8.18 - 02/13/19**

 - Fix numerical issue in rate to probability calculation
 - Alter randomness manager to keep track of randomness streams.

**0.8.17 - 02/13/19**

 - Fix branch/version synchronization

**0.8.16 - 02/11/19**

 - Remove combined sexes from the "build_table".

**0.8.15 - 01/03/19**

 - Add doctests to travis
 - Update population initializer error message

**0.8.14 - 12/20/18**

 - Standardize the population getter from the the interactive interface.
 - Added "additional_key" argument to randomness.filter for probability and for rate.
 - Added a profile subcommand to simulate.
 - Separated component configuration from setup.
 - Vectorize python loops in the interpolation implementation.

**0.8.13 - 11/15/18**

 - Fix broken doc dependency

**0.8.12 - 11/15/18**

 - Remove mean age and year columns

**0.8.11 - 11/15/18**

 - Bugfix where transitions were casting pandas indices to series.
 - Add better error message when a none is found in the configuration.

**0.8.10 - 11/5/18**

 - Added ``add_components`` method to simulation context.
 - Added typing info to interactive interface.

**0.8.9 - 10/23/18**

 - Accept ``.yml`` model specifications
 - Redesign interpolation. Order zero only at this point.

**0.8.8 - 10/09/18**

 - Raise error if multiple components set same default configuration.
 - Loosen error checking in value manager

**0.8.7 - 09/25/18**

 - Distinguish between missing and cyclic population table dependencies.
 - Initial draft of tutorial documentation

**0.8.6 - 09/07/18**

 - Workaround for hdf metadata limitation when writing dataframes with a large
   number of columns

**0.8.5 - 08/22/18**

 - Add integration with Zenodo to produce DOIs
 - Added default get_components implementation for component manager

**0.8.4 - 08/02/18**

 - Standardized a bunch of packaging stuff.

**0.8.2 - 07/24/18**

 - Added ``test`` command to verify and installation
 - Updated ``README`` with installation instructions.


**0.8.1 - 07/24/18**

 - Move to source layout.
 - Set tests to install first and then test installed package.
 - Renamed ``test_util`` to resolve naming collision during test.

**0.8.0 - 07/24/18**

 - Initial release<|MERGE_RESOLUTION|>--- conflicted
+++ resolved
@@ -1,18 +1,15 @@
-<<<<<<< HEAD
-**3.3.8 - TBD/TBD/TBD**
+**3.3.10 - TBD/TBD/TBD**
 
   - Type-hinting: Fix mypy errors in tests/framework/test_time.py
-=======
 
 **3.3.9 - 03/10/25**
 
   - Type-hinting: Fix mypy errors in tests/framework/results/helpers.py
-   - Type-hinting: Fix mypy errors in tests/framework/population/test_manager.py
+  - Type-hinting: Fix mypy errors in tests/framework/population/test_manager.py
 
 **3.3.8 - 03/10/25**
 
   - Type-hinting: Fix mypy errors in tests/framework/test_utilities.py
->>>>>>> f8add57f
 
 **3.3.7 - 02/27/25**
 
