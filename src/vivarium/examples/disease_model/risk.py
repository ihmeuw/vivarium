# mypy: ignore-errors
from __future__ import annotations

from typing import TYPE_CHECKING, Any

import pandas as pd

from vivarium import Component

if TYPE_CHECKING:
    from vivarium.framework.engine import Builder
    from vivarium.framework.resource import Resource


class Risk(Component):
    CONFIGURATION_DEFAULTS = {
        "risk": {
            "proportion_exposed": 0.3,
        },
    }

    ##############
    # Properties #
    ##############

    @property
    def configuration_defaults(self) -> dict[str, Any]:
        return {self.risk: self.CONFIGURATION_DEFAULTS["risk"]}

    @property
    def columns_created(self) -> list[str]:
        return [self.propensity_column]

    @property
    def initialization_requirements(self) -> list[str | Resource]:
        return [self.randomness]

    #####################
    # Lifecycle methods #
    #####################

    def __init__(self, risk: str):
        super().__init__()
        self.risk = risk
        self.propensity_column = f"{risk}_propensity"
<<<<<<< HEAD
        self.base_proportion_exposed_pipeline_name = f"{risk}.base_proportion_exposed"
        self.exposure_threshold_pipleine_name = f"{self.risk}.proportion_exposed"
=======
        self.base_proportion_exposed_pipeline = f"{risk}.base_proportion_exposed"
        self.exposure_threshold_pipeline = f"{self.risk}.proportion_exposed"
>>>>>>> 58d0b75e

    # noinspection PyAttributeOutsideInit
    def setup(self, builder: Builder) -> None:
        proportion_exposed = builder.configuration[self.risk].proportion_exposed
        builder.value.register_attribute_producer(
<<<<<<< HEAD
            self.base_proportion_exposed_pipeline_name,
=======
            self.base_proportion_exposed_pipeline,
>>>>>>> 58d0b75e
            source=lambda index: pd.Series(proportion_exposed, index=index),
            component=self,
        )
        builder.value.register_attribute_producer(
<<<<<<< HEAD
            self.exposure_threshold_pipleine_name,
            source=[self.base_proportion_exposed_pipeline_name],
=======
            self.exposure_threshold_pipeline,
            # FIXME [MIC-6631]: Allow source to be AttributePipelines directly
            source=lambda index: self.population_view.get_attributes(index, self.base_proportion_exposed_pipeline),
>>>>>>> 58d0b75e
            component=self,
        )

        builder.value.register_attribute_producer(
            f"{self.risk}.exposure",
            source=self._exposure,
<<<<<<< HEAD
            required_resources=[self.propensity_column, self.exposure_threshold_pipleine_name],
=======
            required_resources=[self.propensity_column, self.exposure_threshold_pipeline],
>>>>>>> 58d0b75e
            component=self,
        )
        self.randomness = builder.randomness.get_stream(self.risk)

    ########################
    # Event-driven methods #
    ########################

    def on_initialize_simulants(self, pop_data):
        draw = self.randomness.get_draw(pop_data.index)
        self.population_view.update(pd.Series(draw, name=self.propensity_column))

    ##################################
    # Pipeline sources and modifiers #
    ##################################

    def _exposure(self, index):
        propensity = self.population_view.get_attributes(index, self.propensity_column)
<<<<<<< HEAD
        exposure_threshold = self.population_view.get_attributes(index, self.exposure_threshold_pipleine_name)
=======
        exposure_threshold = self.population_view.get_attributes(index, self.exposure_threshold_pipeline)
>>>>>>> 58d0b75e
        return exposure_threshold > propensity


class RiskEffect(Component):
    CONFIGURATION_DEFAULTS = {
        "risk_effect": {
            "relative_risk": 2,
        },
    }

    ##############
    # Properties #
    ##############

    @property
    def configuration_defaults(self) -> dict[str, Any]:
        return {self.risk: self.CONFIGURATION_DEFAULTS["risk_effect"]}

    #####################
    # Lifecycle methods #
    #####################

    def __init__(self, risk_name: str, disease_rate: str):
        super().__init__()
        self.risk_name = risk_name
        self.disease_rate = disease_rate
        self.risk = f"effect_of_{risk_name}_on_{disease_rate}"
<<<<<<< HEAD
        self.relative_risk_pipeline_name = f"{self.risk}.relative_risk"
=======
        self.relative_risk_pipeline = f"{self.risk}.relative_risk"
>>>>>>> 58d0b75e

    # noinspection PyAttributeOutsideInit
    def setup(self, builder: Builder) -> None:
        self.base_risk_exposure = builder.value.get_attribute(
            f"{self.risk_name}.base_proportion_exposed"
        )
        self.actual_risk_exposure = builder.value.get_attribute(f"{self.risk_name}.exposure")

        relative_risk = builder.configuration[self.risk].relative_risk
        builder.value.register_attribute_producer(
<<<<<<< HEAD
            self.relative_risk_pipeline_name,
=======
            self.relative_risk_pipeline,
>>>>>>> 58d0b75e
            source=lambda index: pd.Series(relative_risk, index=index),
            component=self,
        )

        builder.value.register_attribute_modifier(
            f"{self.disease_rate}.population_attributable_fraction",
            modifier=self.population_attributable_fraction,
            component=self,
<<<<<<< HEAD
            required_resources=[self.base_risk_exposure, self.relative_risk_pipeline_name],
=======
            required_resources=[self.base_risk_exposure, self.relative_risk_pipeline],
>>>>>>> 58d0b75e
        )
        builder.value.register_attribute_modifier(
            f"{self.disease_rate}",
            modifier=self.rate_adjustment,
            component=self,
<<<<<<< HEAD
            required_resources=[self.actual_risk_exposure, self.relative_risk_pipeline_name],
=======
            required_resources=[self.actual_risk_exposure, self.relative_risk_pipeline],
>>>>>>> 58d0b75e
        )

    ##################################
    # Pipeline sources and modifiers #
    ##################################

    def population_attributable_fraction(self, index):
        exposure = self.base_risk_exposure(index)
<<<<<<< HEAD
        relative_risk = self.population_view.get_attributes(index, self.relative_risk_pipeline_name)
=======
        relative_risk = self.population_view.get_attributes(index, self.relative_risk_pipeline)
>>>>>>> 58d0b75e
        return exposure * (relative_risk - 1) / (exposure * (relative_risk - 1) + 1)

    def rate_adjustment(self, index, rates):
        exposed = self.actual_risk_exposure(index)
<<<<<<< HEAD
        rr = self.population_view.get_attributes(index, self.relative_risk_pipeline_name)
=======
        rr = self.population_view.get_attributes(index, self.relative_risk_pipeline)
>>>>>>> 58d0b75e
        rates[exposed] *= rr[exposed]
        return rates<|MERGE_RESOLUTION|>--- conflicted
+++ resolved
@@ -43,46 +43,27 @@
         super().__init__()
         self.risk = risk
         self.propensity_column = f"{risk}_propensity"
-<<<<<<< HEAD
-        self.base_proportion_exposed_pipeline_name = f"{risk}.base_proportion_exposed"
-        self.exposure_threshold_pipleine_name = f"{self.risk}.proportion_exposed"
-=======
         self.base_proportion_exposed_pipeline = f"{risk}.base_proportion_exposed"
         self.exposure_threshold_pipeline = f"{self.risk}.proportion_exposed"
->>>>>>> 58d0b75e
 
     # noinspection PyAttributeOutsideInit
     def setup(self, builder: Builder) -> None:
         proportion_exposed = builder.configuration[self.risk].proportion_exposed
         builder.value.register_attribute_producer(
-<<<<<<< HEAD
-            self.base_proportion_exposed_pipeline_name,
-=======
             self.base_proportion_exposed_pipeline,
->>>>>>> 58d0b75e
             source=lambda index: pd.Series(proportion_exposed, index=index),
             component=self,
         )
         builder.value.register_attribute_producer(
-<<<<<<< HEAD
-            self.exposure_threshold_pipleine_name,
-            source=[self.base_proportion_exposed_pipeline_name],
-=======
             self.exposure_threshold_pipeline,
-            # FIXME [MIC-6631]: Allow source to be AttributePipelines directly
-            source=lambda index: self.population_view.get_attributes(index, self.base_proportion_exposed_pipeline),
->>>>>>> 58d0b75e
+            source=[self.base_proportion_exposed_pipeline],
             component=self,
         )
 
         builder.value.register_attribute_producer(
             f"{self.risk}.exposure",
             source=self._exposure,
-<<<<<<< HEAD
-            required_resources=[self.propensity_column, self.exposure_threshold_pipleine_name],
-=======
             required_resources=[self.propensity_column, self.exposure_threshold_pipeline],
->>>>>>> 58d0b75e
             component=self,
         )
         self.randomness = builder.randomness.get_stream(self.risk)
@@ -101,11 +82,7 @@
 
     def _exposure(self, index):
         propensity = self.population_view.get_attributes(index, self.propensity_column)
-<<<<<<< HEAD
-        exposure_threshold = self.population_view.get_attributes(index, self.exposure_threshold_pipleine_name)
-=======
         exposure_threshold = self.population_view.get_attributes(index, self.exposure_threshold_pipeline)
->>>>>>> 58d0b75e
         return exposure_threshold > propensity
 
 
@@ -133,11 +110,7 @@
         self.risk_name = risk_name
         self.disease_rate = disease_rate
         self.risk = f"effect_of_{risk_name}_on_{disease_rate}"
-<<<<<<< HEAD
-        self.relative_risk_pipeline_name = f"{self.risk}.relative_risk"
-=======
         self.relative_risk_pipeline = f"{self.risk}.relative_risk"
->>>>>>> 58d0b75e
 
     # noinspection PyAttributeOutsideInit
     def setup(self, builder: Builder) -> None:
@@ -148,11 +121,7 @@
 
         relative_risk = builder.configuration[self.risk].relative_risk
         builder.value.register_attribute_producer(
-<<<<<<< HEAD
-            self.relative_risk_pipeline_name,
-=======
             self.relative_risk_pipeline,
->>>>>>> 58d0b75e
             source=lambda index: pd.Series(relative_risk, index=index),
             component=self,
         )
@@ -161,21 +130,13 @@
             f"{self.disease_rate}.population_attributable_fraction",
             modifier=self.population_attributable_fraction,
             component=self,
-<<<<<<< HEAD
-            required_resources=[self.base_risk_exposure, self.relative_risk_pipeline_name],
-=======
             required_resources=[self.base_risk_exposure, self.relative_risk_pipeline],
->>>>>>> 58d0b75e
         )
         builder.value.register_attribute_modifier(
             f"{self.disease_rate}",
             modifier=self.rate_adjustment,
             component=self,
-<<<<<<< HEAD
-            required_resources=[self.actual_risk_exposure, self.relative_risk_pipeline_name],
-=======
             required_resources=[self.actual_risk_exposure, self.relative_risk_pipeline],
->>>>>>> 58d0b75e
         )
 
     ##################################
@@ -184,19 +145,11 @@
 
     def population_attributable_fraction(self, index):
         exposure = self.base_risk_exposure(index)
-<<<<<<< HEAD
-        relative_risk = self.population_view.get_attributes(index, self.relative_risk_pipeline_name)
-=======
         relative_risk = self.population_view.get_attributes(index, self.relative_risk_pipeline)
->>>>>>> 58d0b75e
         return exposure * (relative_risk - 1) / (exposure * (relative_risk - 1) + 1)
 
     def rate_adjustment(self, index, rates):
         exposed = self.actual_risk_exposure(index)
-<<<<<<< HEAD
-        rr = self.population_view.get_attributes(index, self.relative_risk_pipeline_name)
-=======
         rr = self.population_view.get_attributes(index, self.relative_risk_pipeline)
->>>>>>> 58d0b75e
         rates[exposed] *= rr[exposed]
         return rates