<<<<<<< HEAD
**3.1.0 - 10/14/24**

  - Enable Machine to be used directly to model a state machine
=======
**3.0.12 - 10/14/24**

>>>>>>> 5d796764
  - Support passing callables directly when building lookup tables

**3.0.11 - 10/08/24**

  - Fix mypy errors: vivarium/framework/values.py

**3.0.10 - 10/07/24**

  - Add method to SimulationClock to get number of simulation steps remaining

**3.0.9 - 10/04/24**

  - Fix mypy errors: vivarium/framework/logging/utilities.py

**3.0.8 - 10/03/24**

  - Fix mypy errors: vivarium/framework/resource.py
  - Fix mypy errors: vivarium/framework/artifact/hdf.py

**3.0.7 - 09/25/24**

  - Enable population manager and population view methods to accept strings  
  - Fix mypy errors: vivarium/framework/lifecycle.py
  - Fix mypy errors: vivarium/framework/population/manager.py
  - Fix mypy errors: vivarium/framework/population/population_view.p
  - Fix mypy errors: vivarium/framework/plugins.py
  - Fix mypy errors: vivarium/framework/results/stratification.py

**3.0.6 - 09/20/24**

  - Fix mypy errors: vivarium/framework/randomness/index_map.py

**3.0.5 - 09/17/24**

  - Pin Sphinx below 8.0

**3.0.4 - 09/12/24**

  - Introduce static type checking with mypy
  - Add new types for clock time and step-size

**3.0.3 - 09/11/24**

  - Raise an error if a component attempts to access a non-existent population_view

**3.0.2 - 08/27/24**

  - Update results docstrings
  - Add a results concepts model doc
  - Docstring cleanup throughout
  - Fix up tutorial docs
  - Strengthen doctests
  
**3.0.1- 08/20/24**

 - Create script to find matching dependency branches
 - Add results category exclusion tests

**3.0.0 - 08/13/24**

Breaking changes:
  - Remove the unnecessary metrics pipeline
  - Refactor lookup table creation and allow configuration of lookup columns
  - Refactor results manager to process results directly

Major changes:
  - Move results controller and interface from managers to default plugins
  - Add a get_configuration method and configuration attribute to Component
  - Enable build_lookup_table to accept a list as input data
  - Implement an Observation dataclass
  - Remove --location/-l option from simulate run command
  - Change the metrics/ folder to results/; refer to "results" instead of "metrics" throughout
  - Implement multiple new interface functions for registering stratifications and observations
  - Implement multiple new Observer types
  - Implement simulation backups
  - Implement excluding results categories via the configuration

Other changes:
  - Use layered-config-tree package instead of local ConfigTree class
  - Add a report emitter to the SimulationContext
  - Check for and log unused stratifications and raise for missing required stratifications
  - Move all steps of running a simulation into a run_simulation instance method
  - Add simulate run e2e test
  - Stop writing seed and draw columns to the results
  - Install matching upstream branches in github builds
  - Automatically run Jenkins builds on push or pull request
  - Add type hints throughout results modules
  - Various other minor updates

**2.3.8 - 06/17/24**

 - Hotfix pin numpy below 2.0

**2.3.7 - 03/21/24**
  
  - Add deprecation warning to import ConfigTree from the config_tree package

**2.3.6 - 03/07/24**

  - Update population keys in testing utilities to be mmore descriptive

**2.3.5 - 03/01/24**

  - Improves boids example and tutorial

**2.3.4 - 02/23/24**

  - Fixes parsing in results manager to remove trailing underscore

**2.3.3 - 01/29/24**

 - Improve readability of api reference docs

**2.3.2 - 01/29/24**

 - Fix broken readthedocs build

**2.3.1 - 01/09/24**

 - Update PyPI to 2FA with trusted publisher

**2.3.0 - 12/19/23**

 - Incorporate Individualized Clocks v1
 - Document how to remove components from an interactive simulation
 - Update code in docs to match current implementation

**2.2.1 - 10/24/23**

 - Hotfix to expose ScalarValue at the lookup package level

**2.2.0 - 10/24/23**

 - Refactor Manager configuration defaults
 - Throw an error if simulation attempts to use a component that is not an instance of Component
 - Refactor and simplify LookupTable implementations
 - Enable LookupTable to have source data that is only categorical
 - Enable LookupTables with DataFrame source data to specify value columns

**2.1.1 - 10/13/23**

 - Enable RandomnessStream to sample from a distribution
 - Refactor `ComponentConfigurationParser` to create components as they are parsed

**2.1.0 - 10/12/23**

 - Remove explicit support for Python 3.8
 - Set default value for ConfigNode::get_value to None

**2.0.1 - 10/04/23**

 - Set pipeline's returned Series' name to the pipeline's name

**2.0.0 - 09/22/23**

 - Create `Component` and `Manager` classes
 - Ensure all managers and components inherit from them
 - Define properties in `Component` that components can override
 - Define lifecycle methods in `Component` that components override
 - Refactor all components in vivarium to use and leverage`Component`
 - Warn when using components not inheriting from `Component`
 - Change the behavior of `State.add_transition` to take a Transition object rather than another State
 - Add optional argument to State constructor to allow self transitions

**1.2.9 - 09/19/23**

 - Set default in register_observation

**1.2.8 - 09/18/23**

 - Unpin pandas

**1.2.7 - 09/14/23**

 - Allow pandas <2.1.0

**1.2.6 - 09/14/23**

 - Update state machine to prepare for pandas 2.0

**1.2.5 - 09/05/23**

 - Update ConfigTree to make it pickleable; raise NotImplementedError on equality calls

**1.2.4 - 09/01/23**

 - Create LookupTableData type alias for the source data to LookupTables

**1.2.3 - 08/28/23**

 - Enable allowing self transitions directly in a State's constructor

**1.2.2 - 08/04/23**

 - Bugfix to include all metrics outputs in results manager

**1.2.1 - 07/12/23**

 - Adds logging for registering stratifications and observations
 - Changes version metadata to use setuptools_scm

**1.2.0 - 06/01/23**

 - Stop supporting Python 3.7 and start supporting 3.11
 - Bugfix to allow for zero stratifications
 - Removes ignore filters for known FutureWarnings
 - Refactor location of default stratification definition
 - Bugfix to stop shuffling simulants when drawing common random number

**1.1.0 - 05/03/23**

 - Clean up randomness system
 - Fix a bug in stratification when a stratum is empty
 - Create a dedicated logging system
 - Fix bug in preventing passing an Iterable to `rate_to_probability`

**1.0.4 - 01/25/23**

 - Bugfixes for ResultsContext

**1.0.3 - 01/19/23**

 - Enhancement to use pop_data.user_data.get pattern in BasePopulation example
 - Mend get_value unhashable argument for Results Manger add_observation()
 - Split randomness into subpackage
 - Remove copy_with_additional_key method from RandomnessStream

**1.0.2 - 12/27/22**

 - Fix a typo that prevented deployment of v1.0.1

**1.0.1 - 12/27/22**

 - Remove metrics from the population management system
 - Add a new lifecycle builder interface method for simulation state access
 - Suppress future warnings (temporarily)
 - Update github actions to support python 3.7-3.10
 - Update codeowners

**1.0.0 - 12/20/22**

 - Added Results Manager feature.

**0.10.21 - 12/20/22**

 - Cleaned up warnings in artifact test code.
 - Updated codeowners and pull request template.

**0.10.20 - 12/20/22**

 - Update CI versions to build on python versions 3.7-3.10

**0.10.19 - 10/04/22**

 - Fix bug on `simulate run` CLI introduced in 0.10.18

**0.10.18 - 09/20/22**

 - Standardize results directories
 - Adds ability to run without artifact
 - Specify correct permissions when creating directories and files

**0.10.17 - 07/25/22**

 - Fix bug when initializing tracked column

**0.10.16 - 06/30/22**

 - Fix a bug in adding new simulants to a population
 - Add CODEOWNERS file

**0.10.15 - 06/29/22**

 - Added performance reporting
 - Added support for empty initial populations
 - Refactor population system

**0.10.14 - 05/16/22**

 - Fixed pandas FutureWarning in `randomness.get_draw`

**0.10.13 - 05/05/22**

 - Improved error message when component dependencies are not specified.
 - Fix faulty set logic in `PopulationView.subview`

**0.10.12 - 02/15/22**

 - Reformat code with black and isort.
 - Add formatting checks to CI.
 - Add `current_time` to interactive context.
 - Squash pandas FutureWarning for Series.append usage.
 - Add a UserWarning when making a new artifact.

**0.10.11 - 02/12/22**

 - Update CI to make a cleaner release workflow
 - Add PR template

**0.10.10 - 10/29/21**

 - Update license to BSD 3-clause
 - Replace authors metadata with zenodo.json
 - Updated examples
 - Doctest bugfixes

**0.10.9 - 08/16/21**

 - Add flag to SimulationContext.report to turn off results printing at sim end.

**0.10.8 - 08/10/21**

 - Set Python version in CI deployment to 3.8

**0.10.7 - 08/10/21**

 - Hotfix to re-trigger CI

**0.10.6 - 08/10/21**

 - Fix bug in deploy script

**0.10.5 - 08/10/21**

 - Update builder documentation
 - Update build process
 - Add check for compatible python version

**0.10.4 - 04/30/21**

 - Reapply location and artifact path changes

**0.10.3 - 04/30/21**

 - Revert location and artifact path changes

**0.10.2 - 04/27/21**

 - Remove dependency on location and artifact path in configuration files
 - Add location and artifact path arguments to `simulate run`
 - Fix bug that broke simulations running on Windows systems

**0.10.1 - 12/24/20**

 - Move from travis to github actions for CI.

**0.10.0 - 10/2/20**

 - Fix bug in copying a `RandomnessStream` with a new key
 - Add documentation of randomness in vivarium
 - Add validation to `LookupTable`, `InterpolatedTable`, `Interpolation`, and
   `Order0Interp`
 - Fix bug writing invalid artifact keys
 - Fix `EntityKey` `eq` and `ne` functions
 - Remove dependency on `graphviz`
 - Move `get_seed` from `RandomnessStream` to `RandomnessInterface`
 - Remove `random_seed` from output index and add `random_seed` and
   `input_draw` to output columns
 - Raise a `PopulationError` when trying to access non-existent columns in a
   `PopulationView`
 - Fix validation issues in Travis config
 - Fix typing issues in `ComponentManager` and `Event`

**0.9.3 - 12/7/19**

 - Bugfix in population type conversion.

**0.9.2 - 12/3/19**

 - Bugfix in artifact configuration management.
 - Bugfix in population query.

**0.9.1 - 11/18/19**

 - Be less restrictive about when get_value can be called.

**0.9.0 - 11/16/19**

 - Clean up event emission.
 - Make events immutable.
 - Stronger validation around model specification file.
 - Move the data artifact from vivarium public health to vivarium.
 - Update the ConfigTree str and repr to be more legible.
 - Be consistent about preferring pathlib over os.path.
 - Add some ConfigTree specific errors.
 - Refactor ConfigTree and ConfigNode to remove unused functionality and
   make the interface more consistent.
 - Extensively update documentation for configuration system.
 - Restructure component initialization so that **all** simulation components
   are created at simulation initialization time. Previous behavior had
   sub-components created at setup time.
 - Introduce lifecycle management system to enforce events proceed in the
   correct order and ensure framework tools are not misused.
 - Remove results writer.
 - Overhaul simulation creation to be significantly less complex.
 - Update privacy levels for simulation context managers.
 - Update context creation and usage tutorials.
 - Ditch the 'omit_missing_columns' argument for PopulationView.get.  Subviews
   should be used instead.
 - Consistent naming for rates in data, pipelines, and configuration.
 - Introduce resource management system for users to properly specify
   component dependencies for population initialization.
 - Switch age_group_start and age_group_end to age_start and age_end, making
   the naming scheme for binned data consistent.
 - Use loguru for logging.
 - Fix a bug in transition probability computation.
 - Raise error when component attempts to update columns they don't own instead
   of silently ignoring them.
 - Use consistent data bin naming to make using lookup tables less verbose.
 - Rename value system joint_value_postprocessor to union_postprocessor.
 - Docs and concept note for values system.
 - Be consistent about manager naming on builder interfaces.
 - Updated concept docs for entry points.
 - Lookup table docs and concept note.
 - Bugfix in randomness to handle datetime conversion on Windows.
 - Constrain components to only have a single population initializer.

**0.8.24 - 08/20/19**

 - Bugfix to prevent component list from not including setup components during setup phase.
 - Bugfix to dot diagram of state machine.

**0.8.23 - 08/09/19**

 - Move handle_exceptions() up to vivarium to eliminate duplication

**0.8.22 - 07/16/19**

 - Bugfix for lookup table input validation.
 - Event subsystem documentation.

**0.8.21 - 06/14/19**

 - Add names and better reprs to some of the managers.
 - ConfigTree documentation
 - Yaml load bugfix.
 - Documentation for ``simulate run`` and the interactive context.
 - Tutorials for running a simulation interactively and from the command line.
 - Headers for API documentation.
 - Component management documentation.
 - Enforce all components have a unique name.
 - Add ``get_components_by_type`` and ``get_component(name)`` to
   the component manager.
 - Bugfix in the lookup table.

**0.8.20 - 04/22/19**

 - Add simulation lifecycle info to the simulant creator.
 - Bugfix in simulate profile.

**0.8.19 - 03/27/19**

 - Update results writer to write new hdfs instead of overwriting.

**0.8.18 - 02/13/19**

 - Fix numerical issue in rate to probability calculation
 - Alter randomness manager to keep track of randomness streams.

**0.8.17 - 02/13/19**

 - Fix branch/version synchronization

**0.8.16 - 02/11/19**

 - Remove combined sexes from the "build_table".

**0.8.15 - 01/03/19**

 - Add doctests to travis
 - Update population initializer error message

**0.8.14 - 12/20/18**

 - Standardize the population getter from the the interactive interface.
 - Added "additional_key" argument to randomness.filter for probability and for rate.
 - Added a profile subcommand to simulate.
 - Separated component configuration from setup.
 - Vectorize python loops in the interpolation implementation.

**0.8.13 - 11/15/18**

 - Fix broken doc dependency

**0.8.12 - 11/15/18**

 - Remove mean age and year columns

**0.8.11 - 11/15/18**

 - Bugfix where transitions were casting pandas indices to series.
 - Add better error message when a none is found in the configuration.

**0.8.10 - 11/5/18**

 - Added ``add_components`` method to simulation context.
 - Added typing info to interactive interface.

**0.8.9 - 10/23/18**

 - Accept ``.yml`` model specifications
 - Redesign interpolation. Order zero only at this point.

**0.8.8 - 10/09/18**

 - Raise error if multiple components set same default configuration.
 - Loosen error checking in value manager

**0.8.7 - 09/25/18**

 - Distinguish between missing and cyclic population table dependencies.
 - Initial draft of tutorial documentation

**0.8.6 - 09/07/18**

 - Workaround for hdf metadata limitation when writing dataframes with a large
   number of columns

**0.8.5 - 08/22/18**

 - Add integration with Zenodo to produce DOIs
 - Added default get_components implementation for component manager

**0.8.4 - 08/02/18**

 - Standardized a bunch of packaging stuff.

**0.8.2 - 07/24/18**

 - Added ``test`` command to verify and installation
 - Updated ``README`` with installation instructions.


**0.8.1 - 07/24/18**

 - Move to source layout.
 - Set tests to install first and then test installed package.
 - Renamed ``test_util`` to resolve naming collision during test.

**0.8.0 - 07/24/18**

 - Initial release<|MERGE_RESOLUTION|>--- conflicted
+++ resolved
@@ -1,11 +1,6 @@
-<<<<<<< HEAD
-**3.1.0 - 10/14/24**
+**3.1.0 - TBD**
 
   - Enable Machine to be used directly to model a state machine
-=======
-**3.0.12 - 10/14/24**
-
->>>>>>> 5d796764
   - Support passing callables directly when building lookup tables
 
 **3.0.11 - 10/08/24**
