--- conflicted
+++ resolved
@@ -49,13 +49,6 @@
     'src/vivarium/framework/engine.py',
     'src/vivarium/framework/population/manager.py',
     'src/vivarium/framework/population/population_view.py',
-<<<<<<< HEAD
-    'src/vivarium/framework/results/context.py',
-    'src/vivarium/framework/results/interface.py',
-    'src/vivarium/framework/results/manager.py',
-    'src/vivarium/framework/results/observer.py',
-=======
->>>>>>> 0520d788
     'src/vivarium/framework/state_machine.py',
     'src/vivarium/interface/cli.py',
     'src/vivarium/interface/interactive.py',
