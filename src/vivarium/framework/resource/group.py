from __future__ import annotations

<<<<<<< HEAD
from collections.abc import Callable, Iterable, Iterator
from typing import TYPE_CHECKING
=======
from collections.abc import Iterable, Iterator
from typing import Any
>>>>>>> c8b31b77

from vivarium.framework.resource.exceptions import ResourceError
from vivarium.framework.resource.resource import Resource

<<<<<<< HEAD
if TYPE_CHECKING:
    from vivarium.framework.population import SimulantData

=======
>>>>>>> c8b31b77

class ResourceGroup:
    """Resource groups are the nodes in the resource dependency graph.

    A resource group represents the pool of resources produced by a single
    callable and all the dependencies necessary to produce that resource.
    When thinking of the dependency graph, this represents a vertex and
    all in-edges.  This is a local-information representation that can be
    used to construct the entire dependency graph once all resources are
    specified.

    """

    def __init__(
        self,
        produced_resources: Iterable[Resource],
<<<<<<< HEAD
        dependencies: Iterable[Resource],
        initializer: Callable[[SimulantData], None] | None = None,
    ):
        """Create a new resource group.

        Parameters
        ----------
        produced_resources
            The resources produced by this resource group's producer.
        dependencies
            The resources this resource group's producer depends on.
        initializer
            The method that initializes this group of resources. If this is
            None, the resources don't need to be initialized.

        Raises
        ------
        ResourceError
            If the resource group is not well-formed.
        """
=======
        producer: Any,
        dependencies: Iterable[Resource] = (),
    ):
>>>>>>> c8b31b77
        if not produced_resources:
            raise ResourceError("Resource groups must have at least one resource.")

        if len(set(r.resource_type for r in produced_resources)) != 1:
            raise ResourceError("All produced resources must be of the same type.")

<<<<<<< HEAD
        if list(produced_resources)[0].is_initialized != (initializer is not None):
            raise ResourceError(
                "Resource groups with an initializer must have initialized resources."
            )

        self._type = list(produced_resources)[0].resource_type
        self._resources = {resource.resource_id: resource for resource in produced_resources}
        self._initializer = initializer
        self._dependencies = dependencies
=======
        self._resources = list(produced_resources)
        """The resources produced by this resource group's producer."""
        self._producer = producer
        """The method or object that produces this group of resources."""
        self._dependencies = dependencies
        """The resources this resource group's producer depends on."""
>>>>>>> c8b31b77

    @property
    def type(self) -> str:
        """The type of resource produced by this resource group's producer."""
<<<<<<< HEAD
        return self._type
=======
        return self._resources[0].resource_type
>>>>>>> c8b31b77

    @property
    def names(self) -> list[str]:
        """The long names (including type) of all resources in this group."""
<<<<<<< HEAD
        return list(self._resources)
=======
        return [resource.resource_id for resource in self._resources]
>>>>>>> c8b31b77

    @property
    def initializer(self) -> Callable[[SimulantData], None]:
        """The method that initializes this group of resources."""
        if self._initializer is None:
            raise ResourceError("This resource group does not have an initializer.")
        return self._initializer

    @property
    def dependencies(self) -> list[str]:
        """The long names (including type) of dependencies for this group."""
        return [dependency.resource_id for dependency in self._dependencies]
<<<<<<< HEAD

    @property
    def is_initializer(self) -> bool:
        """Return True if this resource group's producer is an initializer."""
        return self._initializer is not None
=======
>>>>>>> c8b31b77

    def __iter__(self) -> Iterator[str]:
        return iter(self.names)

    def __repr__(self) -> str:
        resources = ", ".join(self)
        return f"ResourceProducer({resources})"

    def __str__(self) -> str:
        resources = ", ".join(self)
<<<<<<< HEAD
        return f"({resources})"

    def get_resource(self, resource_id: str) -> Resource:
        """Get a resource by its resource_id."""
        return self._resources[resource_id]
=======
        return f"({resources})"
>>>>>>> c8b31b77
<|MERGE_RESOLUTION|>--- conflicted
+++ resolved
@@ -1,22 +1,14 @@
 from __future__ import annotations
 
-<<<<<<< HEAD
 from collections.abc import Callable, Iterable, Iterator
 from typing import TYPE_CHECKING
-=======
-from collections.abc import Iterable, Iterator
-from typing import Any
->>>>>>> c8b31b77
 
 from vivarium.framework.resource.exceptions import ResourceError
 from vivarium.framework.resource.resource import Resource
 
-<<<<<<< HEAD
 if TYPE_CHECKING:
     from vivarium.framework.population import SimulantData
 
-=======
->>>>>>> c8b31b77
 
 class ResourceGroup:
     """Resource groups are the nodes in the resource dependency graph.
@@ -33,7 +25,6 @@
     def __init__(
         self,
         produced_resources: Iterable[Resource],
-<<<<<<< HEAD
         dependencies: Iterable[Resource],
         initializer: Callable[[SimulantData], None] | None = None,
     ):
@@ -54,53 +45,27 @@
         ResourceError
             If the resource group is not well-formed.
         """
-=======
-        producer: Any,
-        dependencies: Iterable[Resource] = (),
-    ):
->>>>>>> c8b31b77
         if not produced_resources:
             raise ResourceError("Resource groups must have at least one resource.")
 
         if len(set(r.resource_type for r in produced_resources)) != 1:
             raise ResourceError("All produced resources must be of the same type.")
 
-<<<<<<< HEAD
         if list(produced_resources)[0].is_initialized != (initializer is not None):
             raise ResourceError(
                 "Resource groups with an initializer must have initialized resources."
             )
 
-        self._type = list(produced_resources)[0].resource_type
+        self.type = list(produced_resources)[0].resource_type
+        """The type of resource produced by this resource group's producer."""
         self._resources = {resource.resource_id: resource for resource in produced_resources}
         self._initializer = initializer
         self._dependencies = dependencies
-=======
-        self._resources = list(produced_resources)
-        """The resources produced by this resource group's producer."""
-        self._producer = producer
-        """The method or object that produces this group of resources."""
-        self._dependencies = dependencies
-        """The resources this resource group's producer depends on."""
->>>>>>> c8b31b77
-
-    @property
-    def type(self) -> str:
-        """The type of resource produced by this resource group's producer."""
-<<<<<<< HEAD
-        return self._type
-=======
-        return self._resources[0].resource_type
->>>>>>> c8b31b77
 
     @property
     def names(self) -> list[str]:
         """The long names (including type) of all resources in this group."""
-<<<<<<< HEAD
         return list(self._resources)
-=======
-        return [resource.resource_id for resource in self._resources]
->>>>>>> c8b31b77
 
     @property
     def initializer(self) -> Callable[[SimulantData], None]:
@@ -113,14 +78,11 @@
     def dependencies(self) -> list[str]:
         """The long names (including type) of dependencies for this group."""
         return [dependency.resource_id for dependency in self._dependencies]
-<<<<<<< HEAD
 
     @property
     def is_initializer(self) -> bool:
         """Return True if this resource group's producer is an initializer."""
         return self._initializer is not None
-=======
->>>>>>> c8b31b77
 
     def __iter__(self) -> Iterator[str]:
         return iter(self.names)
@@ -131,12 +93,8 @@
 
     def __str__(self) -> str:
         resources = ", ".join(self)
-<<<<<<< HEAD
         return f"({resources})"
 
     def get_resource(self, resource_id: str) -> Resource:
         """Get a resource by its resource_id."""
-        return self._resources[resource_id]
-=======
-        return f"({resources})"
->>>>>>> c8b31b77
+        return self._resources[resource_id]