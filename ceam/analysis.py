# ~/ceam/ceam/analysis.py

import argparse

import pandas as pd
import numpy as np

def confidence(seq):
    mean = np.mean(seq)
    std = np.std(seq)
    runs = len(seq)
    interval = (1.96*std)/np.sqrt(runs)
    return mean, mean-interval, mean+interval

def difference_with_confidence(a, b):
    mean_diff = np.mean(a) - np.mean(b)
    interval = 1.96*np.sqrt(np.std(a)**2/len(a)+np.std(b)**2/len(b))
    return mean_diff, int(mean_diff-interval), int(mean_diff+interval)

def analyze_results(results):
    intervention = results[results.intervention == True]
    non_intervention = results[results.intervention == False]

    i_dalys = intervention.ylds + intervention.ylls
    ni_dalys = non_intervention.ylds + non_intervention.ylls

    print('Total runs', len(intervention))
<<<<<<< HEAD
    print('Duration per run', results.duration.mean())
=======
    print('Mean duration', results.duration.mean())
>>>>>>> ff2bbb85
    print('DALYs (intervention)', confidence(i_dalys), 'DALYs (non-intervention)', confidence(ni_dalys))
    print('DALYs averted', difference_with_confidence(ni_dalys,i_dalys))
    print('Total Intervention Cost', confidence(intervention.intervention_cost))
    print('Cost per DALY', confidence(intervention.intervention_cost.values/(ni_dalys.values-i_dalys.values)))
    print('IHD Count (intervention)',confidence(intervention.ihd_count), 'IHD Count (non-intervention)', confidence(non_intervention.ihd_count))
    print('Stroke Count (intervention)',confidence(intervention.hemorrhagic_stroke_count), 'Stroke Count (non-intervention)', confidence(non_intervention.hemorrhagic_stroke_count))

    print('Healthcare Access Events per year (intervention):', confidence((intervention.general_healthcare_access+intervention.followup_healthcare_access)/20))
    print('Healthcare Access Events per year (non-non_intervention):', confidence((non_intervention.general_healthcare_access+non_intervention.followup_healthcare_access)/20))


def dump_results(results, path):
    results.to_csv(path)

def load_results(paths):
    results = pd.DataFrame()
    for path in paths:
        results = results.append(pd.read_csv(path))
    return results

def main():
    import sys
    analyze_results(load_results(sys.argv[1:]))


if __name__ == '__main__':
    main()


# End.<|MERGE_RESOLUTION|>--- conflicted
+++ resolved
@@ -25,11 +25,7 @@
     ni_dalys = non_intervention.ylds + non_intervention.ylls
 
     print('Total runs', len(intervention))
-<<<<<<< HEAD
-    print('Duration per run', results.duration.mean())
-=======
     print('Mean duration', results.duration.mean())
->>>>>>> ff2bbb85
     print('DALYs (intervention)', confidence(i_dalys), 'DALYs (non-intervention)', confidence(ni_dalys))
     print('DALYs averted', difference_with_confidence(ni_dalys,i_dalys))
     print('Total Intervention Cost', confidence(intervention.intervention_cost))
