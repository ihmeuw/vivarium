<<<<<<< HEAD
**3.3.16 - TBD/TBD/TBD**

  - Type-hinting: Fix mypy errors in tests/framework/randomness/test_index_map.py
  - Type-hinting: Fix mypy errors in tests/framework/artifact/test_artifact.py
=======
**3.3.17 - 01/24/25**

  - Type-hinting: Fix mypy errors in tests/framework/randomness/test_index_map.py
>>>>>>> 9fa250dc

**3.2.16 - 01/22/25**

  - Type-hinting: Fix mypy errors in tests/framework/randomness/test_manager.py

**3.2.15 - 01/10/25**

  - Type-hinting: Fix mypy errors in tests/framework/randomness/test_crn.py

**3.2.14 - 01/10/25**

  - Type-hinting: Fix mypy errors in vivarium/interface/interactive.py
  - Type-hinting: Fix mypy errors in tests/framework/randomness/conftest.py
  - Type-hinting: Fix mypy errors in tests/conftest.py

**3.2.13 - 12/27/24**

  - Type-hinting: Fix mypy errors in vivarium/examples/boids/

**3.2.12 - 12/26/24**

  - Type-hinting: Fix mypy errors in vivarium/framework/engine.py

**3.2.11 - 12/23/24**

  - Type-hinting: Fix mypy errors in vivarium/framework/components/parser.py

**3.2.10 - 12/17/24**

  - Type-hinting: Fix mypy errors in vivarium/framework/components/manager.py

**3.2.9 - 12/17/24**

  - Bugfix: Replace certain cases of int or float types with Numeric

**3.2.8 - 12/16/24**

  - Feature: Update how additional seed is defined in RandomnessManager

**3.2.7 - 12/12/24**

  - Type-hinting: Fix mypy errors in vivarium/framework/state_machine.py

**3.2.6 - 12/12/24**

  - Change Jenkins conda env name

**3.2.5 - 12/11/24**

  - Type-hinting: Fix mypy errors in vivarium/framework/results/interface.py
  - Type-hinting: Fix mypy errors in vivarium/component.py
  - Type-hinting: Fix mypy errors in vivarium/framework/results/observer.py

**3.2.4 - 12/03/24**

  - Fix type hints for pandas groupby objects

**3.2.3 - 11/21/24**

  - Feature: Allow users to define initialization weights as LookupTableData or an artifact key
  - Feature: Make State's add_transition function return the Transition
  - Feature: Add triggered argument to State's add_transition function
  - Type-hinting: Introduce DataInput type
  - Type-hinting: Fix mypy errors in vivarium/framework/results/manager.py
  - Type-hinting: Fix mypy errors in vivarium/framework/lookup/manager.py

**3.2.2 - 11/14/24**

  - Feature: Enable adding transition to a state by defining the output state and the transition probability

**3.2.1 - 11/13/24**

  - Fix mypy errors in vivarium/framework/results/context.py
  - Fix mypy errors in vivarium/framework/time.py
  - Modernize type hinting
  - Remove unnecessary "from future import annotation" imports

**3.2.0 - 11/12/24**

  - Feature: Supports passing callables directly when building lookup tables
  - Feature: Enables columns and pipelines to specify dependencies directly, instead of by name
  - Feature: Enables identification of which component produced a Pipeline or RandomnessStream
  - Bugfix: Enables Machine to be used directly to model a state machine
  - Bugfix: Ensures that a Pipeline will always have a name
  - Bugfix: Appropriately declares dependencies in example models
  - Testing: Adds coverage for example DiseaseModel
  - Refactor: Converts resource module into a package
  - Refactor: Converts values module into a package
  - Refactor: Simplifies code to allow Managers to create columns
  - Refactor: Converts ResourceManager __iter__ to a well-named instance method
  - Refactor: Creates ResourceTypes for each type of resource
  - Refactor: Makes Pipeline and RandomnessStream inherit from Resource
  - Refactor: Creates ValueSource and ValueModifier resources and attaches them to Pipelines

**3.1.0 - 11/07/24**

  - Drop support for python 3.9

**3.0.18 - 11/06/24**

  - Fix mypy errors in vivarium/framework/logging/manager.py
  - Fix mypy errors in vivarium/framework/results/observations.py

**3.0.17 - 11/04/24**

  - Fix mypy errors in vivarium/framework/configuration.py
  - Fix mypy errors in vivarium/framework/artifact/manager.py

**3.0.16 - 10/31/24**

  - Bugfix to prevent a LookupTable from changing order of the value columns
  - Fix mypy errors in vivarium/framework/lookup/table.py
  - Fix mypy errors in vivarium/framework/randomness/manager.py
  - Fix mypy errors in vivarium/interface/utilities.py
  - Typing changes in vivarium/framework/lookup/interpolation.py
  - Fix broken build from LayeredConfigTree typing
  - Fix type handling for clock and step size in vivarium/framework/event.py

**3.0.15 - 10/24/24**

  - Fix mypy errors in vivarium/framework/event.py
  - Update CI to run from reusable workflow

**3.0.14 - 10/18/24**

  - Fix mypy errors in vivarium/framework/artifact/artifact.py
  - Fix mypy errors in vivarium/framework/randomness/stream.py

**3.0.13 - 10/15/24**

  - Fix mypy errors: vivarium/framework/lookup/interpolation.py

**3.0.12 - 10/14/24**

  - Bugfix for mypy errors: vivarium/framework/values.py

**3.0.11 - 10/08/24**

  - Fix mypy errors: vivarium/framework/values.py

**3.0.10 - 10/07/24**

  - Add method to SimulationClock to get number of simulation steps remaining

**3.0.9 - 10/04/24**

  - Fix mypy errors: vivarium/framework/logging/utilities.py

**3.0.8 - 10/03/24**

  - Fix mypy errors: vivarium/framework/resource.py
  - Fix mypy errors: vivarium/framework/artifact/hdf.py

**3.0.7 - 09/25/24**

  - Enable population manager and population view methods to accept strings  
  - Fix mypy errors: vivarium/framework/lifecycle.py
  - Fix mypy errors: vivarium/framework/population/manager.py
  - Fix mypy errors: vivarium/framework/population/population_view.p
  - Fix mypy errors: vivarium/framework/plugins.py
  - Fix mypy errors: vivarium/framework/results/stratification.py

**3.0.6 - 09/20/24**

  - Fix mypy errors: vivarium/framework/randomness/index_map.py

**3.0.5 - 09/17/24**

  - Pin Sphinx below 8.0

**3.0.4 - 09/12/24**

  - Introduce static type checking with mypy
  - Add new types for clock time and step-size

**3.0.3 - 09/11/24**

  - Raise an error if a component attempts to access a non-existent population_view

**3.0.2 - 08/27/24**

  - Update results docstrings
  - Add a results concepts model doc
  - Docstring cleanup throughout
  - Fix up tutorial docs
  - Strengthen doctests
  
**3.0.1- 08/20/24**

 - Create script to find matching dependency branches
 - Add results category exclusion tests

**3.0.0 - 08/13/24**

Breaking changes:
  - Remove the unnecessary metrics pipeline
  - Refactor lookup table creation and allow configuration of lookup columns
  - Refactor results manager to process results directly

Major changes:
  - Move results controller and interface from managers to default plugins
  - Add a get_configuration method and configuration attribute to Component
  - Enable build_lookup_table to accept a list as input data
  - Implement an Observation dataclass
  - Remove --location/-l option from simulate run command
  - Change the metrics/ folder to results/; refer to "results" instead of "metrics" throughout
  - Implement multiple new interface functions for registering stratifications and observations
  - Implement multiple new Observer types
  - Implement simulation backups
  - Implement excluding results categories via the configuration

Other changes:
  - Use layered-config-tree package instead of local ConfigTree class
  - Add a report emitter to the SimulationContext
  - Check for and log unused stratifications and raise for missing required stratifications
  - Move all steps of running a simulation into a run_simulation instance method
  - Add simulate run e2e test
  - Stop writing seed and draw columns to the results
  - Install matching upstream branches in github builds
  - Automatically run Jenkins builds on push or pull request
  - Add type hints throughout results modules
  - Various other minor updates

**2.3.8 - 06/17/24**

 - Hotfix pin numpy below 2.0

**2.3.7 - 03/21/24**
  
  - Add deprecation warning to import ConfigTree from the config_tree package

**2.3.6 - 03/07/24**

  - Update population keys in testing utilities to be mmore descriptive

**2.3.5 - 03/01/24**

  - Improves boids example and tutorial

**2.3.4 - 02/23/24**

  - Fixes parsing in results manager to remove trailing underscore

**2.3.3 - 01/29/24**

 - Improve readability of api reference docs

**2.3.2 - 01/29/24**

 - Fix broken readthedocs build

**2.3.1 - 01/09/24**

 - Update PyPI to 2FA with trusted publisher

**2.3.0 - 12/19/23**

 - Incorporate Individualized Clocks v1
 - Document how to remove components from an interactive simulation
 - Update code in docs to match current implementation

**2.2.1 - 10/24/23**

 - Hotfix to expose ScalarValue at the lookup package level

**2.2.0 - 10/24/23**

 - Refactor Manager configuration defaults
 - Throw an error if simulation attempts to use a component that is not an instance of Component
 - Refactor and simplify LookupTable implementations
 - Enable LookupTable to have source data that is only categorical
 - Enable LookupTables with DataFrame source data to specify value columns

**2.1.1 - 10/13/23**

 - Enable RandomnessStream to sample from a distribution
 - Refactor `ComponentConfigurationParser` to create components as they are parsed

**2.1.0 - 10/12/23**

 - Remove explicit support for Python 3.8
 - Set default value for ConfigNode::get_value to None

**2.0.1 - 10/04/23**

 - Set pipeline's returned Series' name to the pipeline's name

**2.0.0 - 09/22/23**

 - Create `Component` and `Manager` classes
 - Ensure all managers and components inherit from them
 - Define properties in `Component` that components can override
 - Define lifecycle methods in `Component` that components override
 - Refactor all components in vivarium to use and leverage`Component`
 - Warn when using components not inheriting from `Component`
 - Change the behavior of `State.add_transition` to take a Transition object rather than another State
 - Add optional argument to State constructor to allow self transitions

**1.2.9 - 09/19/23**

 - Set default in register_observation

**1.2.8 - 09/18/23**

 - Unpin pandas

**1.2.7 - 09/14/23**

 - Allow pandas <2.1.0

**1.2.6 - 09/14/23**

 - Update state machine to prepare for pandas 2.0

**1.2.5 - 09/05/23**

 - Update ConfigTree to make it pickleable; raise NotImplementedError on equality calls

**1.2.4 - 09/01/23**

 - Create LookupTableData type alias for the source data to LookupTables

**1.2.3 - 08/28/23**

 - Enable allowing self transitions directly in a State's constructor

**1.2.2 - 08/04/23**

 - Bugfix to include all metrics outputs in results manager

**1.2.1 - 07/12/23**

 - Adds logging for registering stratifications and observations
 - Changes version metadata to use setuptools_scm

**1.2.0 - 06/01/23**

 - Stop supporting Python 3.7 and start supporting 3.11
 - Bugfix to allow for zero stratifications
 - Removes ignore filters for known FutureWarnings
 - Refactor location of default stratification definition
 - Bugfix to stop shuffling simulants when drawing common random number

**1.1.0 - 05/03/23**

 - Clean up randomness system
 - Fix a bug in stratification when a stratum is empty
 - Create a dedicated logging system
 - Fix bug in preventing passing an Iterable to `rate_to_probability`

**1.0.4 - 01/25/23**

 - Bugfixes for ResultsContext

**1.0.3 - 01/19/23**

 - Enhancement to use pop_data.user_data.get pattern in BasePopulation example
 - Mend get_value unhashable argument for Results Manger add_observation()
 - Split randomness into subpackage
 - Remove copy_with_additional_key method from RandomnessStream

**1.0.2 - 12/27/22**

 - Fix a typo that prevented deployment of v1.0.1

**1.0.1 - 12/27/22**

 - Remove metrics from the population management system
 - Add a new lifecycle builder interface method for simulation state access
 - Suppress future warnings (temporarily)
 - Update github actions to support python 3.7-3.10
 - Update codeowners

**1.0.0 - 12/20/22**

 - Added Results Manager feature.

**0.10.21 - 12/20/22**

 - Cleaned up warnings in artifact test code.
 - Updated codeowners and pull request template.

**0.10.20 - 12/20/22**

 - Update CI versions to build on python versions 3.7-3.10

**0.10.19 - 10/04/22**

 - Fix bug on `simulate run` CLI introduced in 0.10.18

**0.10.18 - 09/20/22**

 - Standardize results directories
 - Adds ability to run without artifact
 - Specify correct permissions when creating directories and files

**0.10.17 - 07/25/22**

 - Fix bug when initializing tracked column

**0.10.16 - 06/30/22**

 - Fix a bug in adding new simulants to a population
 - Add CODEOWNERS file

**0.10.15 - 06/29/22**

 - Added performance reporting
 - Added support for empty initial populations
 - Refactor population system

**0.10.14 - 05/16/22**

 - Fixed pandas FutureWarning in `randomness.get_draw`

**0.10.13 - 05/05/22**

 - Improved error message when component dependencies are not specified.
 - Fix faulty set logic in `PopulationView.subview`

**0.10.12 - 02/15/22**

 - Reformat code with black and isort.
 - Add formatting checks to CI.
 - Add `current_time` to interactive context.
 - Squash pandas FutureWarning for Series.append usage.
 - Add a UserWarning when making a new artifact.

**0.10.11 - 02/12/22**

 - Update CI to make a cleaner release workflow
 - Add PR template

**0.10.10 - 10/29/21**

 - Update license to BSD 3-clause
 - Replace authors metadata with zenodo.json
 - Updated examples
 - Doctest bugfixes

**0.10.9 - 08/16/21**

 - Add flag to SimulationContext.report to turn off results printing at sim end.

**0.10.8 - 08/10/21**

 - Set Python version in CI deployment to 3.8

**0.10.7 - 08/10/21**

 - Hotfix to re-trigger CI

**0.10.6 - 08/10/21**

 - Fix bug in deploy script

**0.10.5 - 08/10/21**

 - Update builder documentation
 - Update build process
 - Add check for compatible python version

**0.10.4 - 04/30/21**

 - Reapply location and artifact path changes

**0.10.3 - 04/30/21**

 - Revert location and artifact path changes

**0.10.2 - 04/27/21**

 - Remove dependency on location and artifact path in configuration files
 - Add location and artifact path arguments to `simulate run`
 - Fix bug that broke simulations running on Windows systems

**0.10.1 - 12/24/20**

 - Move from travis to github actions for CI.

**0.10.0 - 10/2/20**

 - Fix bug in copying a `RandomnessStream` with a new key
 - Add documentation of randomness in vivarium
 - Add validation to `LookupTable`, `InterpolatedTable`, `Interpolation`, and
   `Order0Interp`
 - Fix bug writing invalid artifact keys
 - Fix `EntityKey` `eq` and `ne` functions
 - Remove dependency on `graphviz`
 - Move `get_seed` from `RandomnessStream` to `RandomnessInterface`
 - Remove `random_seed` from output index and add `random_seed` and
   `input_draw` to output columns
 - Raise a `PopulationError` when trying to access non-existent columns in a
   `PopulationView`
 - Fix validation issues in Travis config
 - Fix typing issues in `ComponentManager` and `Event`

**0.9.3 - 12/7/19**

 - Bugfix in population type conversion.

**0.9.2 - 12/3/19**

 - Bugfix in artifact configuration management.
 - Bugfix in population query.

**0.9.1 - 11/18/19**

 - Be less restrictive about when get_value can be called.

**0.9.0 - 11/16/19**

 - Clean up event emission.
 - Make events immutable.
 - Stronger validation around model specification file.
 - Move the data artifact from vivarium public health to vivarium.
 - Update the ConfigTree str and repr to be more legible.
 - Be consistent about preferring pathlib over os.path.
 - Add some ConfigTree specific errors.
 - Refactor ConfigTree and ConfigNode to remove unused functionality and
   make the interface more consistent.
 - Extensively update documentation for configuration system.
 - Restructure component initialization so that **all** simulation components
   are created at simulation initialization time. Previous behavior had
   sub-components created at setup time.
 - Introduce lifecycle management system to enforce events proceed in the
   correct order and ensure framework tools are not misused.
 - Remove results writer.
 - Overhaul simulation creation to be significantly less complex.
 - Update privacy levels for simulation context managers.
 - Update context creation and usage tutorials.
 - Ditch the 'omit_missing_columns' argument for PopulationView.get.  Subviews
   should be used instead.
 - Consistent naming for rates in data, pipelines, and configuration.
 - Introduce resource management system for users to properly specify
   component dependencies for population initialization.
 - Switch age_group_start and age_group_end to age_start and age_end, making
   the naming scheme for binned data consistent.
 - Use loguru for logging.
 - Fix a bug in transition probability computation.
 - Raise error when component attempts to update columns they don't own instead
   of silently ignoring them.
 - Use consistent data bin naming to make using lookup tables less verbose.
 - Rename value system joint_value_postprocessor to union_postprocessor.
 - Docs and concept note for values system.
 - Be consistent about manager naming on builder interfaces.
 - Updated concept docs for entry points.
 - Lookup table docs and concept note.
 - Bugfix in randomness to handle datetime conversion on Windows.
 - Constrain components to only have a single population initializer.

**0.8.24 - 08/20/19**

 - Bugfix to prevent component list from not including setup components during setup phase.
 - Bugfix to dot diagram of state machine.

**0.8.23 - 08/09/19**

 - Move handle_exceptions() up to vivarium to eliminate duplication

**0.8.22 - 07/16/19**

 - Bugfix for lookup table input validation.
 - Event subsystem documentation.

**0.8.21 - 06/14/19**

 - Add names and better reprs to some of the managers.
 - ConfigTree documentation
 - Yaml load bugfix.
 - Documentation for ``simulate run`` and the interactive context.
 - Tutorials for running a simulation interactively and from the command line.
 - Headers for API documentation.
 - Component management documentation.
 - Enforce all components have a unique name.
 - Add ``get_components_by_type`` and ``get_component(name)`` to
   the component manager.
 - Bugfix in the lookup table.

**0.8.20 - 04/22/19**

 - Add simulation lifecycle info to the simulant creator.
 - Bugfix in simulate profile.

**0.8.19 - 03/27/19**

 - Update results writer to write new hdfs instead of overwriting.

**0.8.18 - 02/13/19**

 - Fix numerical issue in rate to probability calculation
 - Alter randomness manager to keep track of randomness streams.

**0.8.17 - 02/13/19**

 - Fix branch/version synchronization

**0.8.16 - 02/11/19**

 - Remove combined sexes from the "build_table".

**0.8.15 - 01/03/19**

 - Add doctests to travis
 - Update population initializer error message

**0.8.14 - 12/20/18**

 - Standardize the population getter from the the interactive interface.
 - Added "additional_key" argument to randomness.filter for probability and for rate.
 - Added a profile subcommand to simulate.
 - Separated component configuration from setup.
 - Vectorize python loops in the interpolation implementation.

**0.8.13 - 11/15/18**

 - Fix broken doc dependency

**0.8.12 - 11/15/18**

 - Remove mean age and year columns

**0.8.11 - 11/15/18**

 - Bugfix where transitions were casting pandas indices to series.
 - Add better error message when a none is found in the configuration.

**0.8.10 - 11/5/18**

 - Added ``add_components`` method to simulation context.
 - Added typing info to interactive interface.

**0.8.9 - 10/23/18**

 - Accept ``.yml`` model specifications
 - Redesign interpolation. Order zero only at this point.

**0.8.8 - 10/09/18**

 - Raise error if multiple components set same default configuration.
 - Loosen error checking in value manager

**0.8.7 - 09/25/18**

 - Distinguish between missing and cyclic population table dependencies.
 - Initial draft of tutorial documentation

**0.8.6 - 09/07/18**

 - Workaround for hdf metadata limitation when writing dataframes with a large
   number of columns

**0.8.5 - 08/22/18**

 - Add integration with Zenodo to produce DOIs
 - Added default get_components implementation for component manager

**0.8.4 - 08/02/18**

 - Standardized a bunch of packaging stuff.

**0.8.2 - 07/24/18**

 - Added ``test`` command to verify and installation
 - Updated ``README`` with installation instructions.


**0.8.1 - 07/24/18**

 - Move to source layout.
 - Set tests to install first and then test installed package.
 - Renamed ``test_util`` to resolve naming collision during test.

**0.8.0 - 07/24/18**

 - Initial release<|MERGE_RESOLUTION|>--- conflicted
+++ resolved
@@ -1,13 +1,7 @@
-<<<<<<< HEAD
-**3.3.16 - TBD/TBD/TBD**
+**3.3.17 - 01/24/25**
 
   - Type-hinting: Fix mypy errors in tests/framework/randomness/test_index_map.py
   - Type-hinting: Fix mypy errors in tests/framework/artifact/test_artifact.py
-=======
-**3.3.17 - 01/24/25**
-
-  - Type-hinting: Fix mypy errors in tests/framework/randomness/test_index_map.py
->>>>>>> 9fa250dc
 
 **3.2.16 - 01/22/25**
 
