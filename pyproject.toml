--- conflicted
+++ resolved
@@ -49,11 +49,6 @@
     'src/vivarium/framework/engine.py',
     'src/vivarium/framework/population/manager.py',
     'src/vivarium/framework/population/population_view.py',
-<<<<<<< HEAD
-    'src/vivarium/framework/results/observer.py',
-=======
-    'src/vivarium/framework/results/interface.py',
->>>>>>> 778bf82b
     'src/vivarium/framework/state_machine.py',
     'src/vivarium/interface/cli.py',
     'src/vivarium/interface/interactive.py',
