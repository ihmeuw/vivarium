<<<<<<< HEAD
**3.2.5 - TBD/TBD/TBD

  - Type-hinting: Fix mypy errors in vivarium/framework/results/observer.py
=======
**TBD/TBD/TBD**

>>>>>>> f5ae0b65
  - Type-hinting: Fix mypy errors in vivarium/component.py

**3.2.4 - 12/03/24**

  - Fix type hints for pandas groupby objects

**3.2.3 - 11/21/24**

  - Feature: Allow users to define initialization weights as LookupTableData or an artifact key
  - Feature: Make State's add_transition function return the Transition
  - Feature: Add triggered argument to State's add_transition function
  - Type-hinting: Introduce DataInput type
  - Type-hinting: Fix mypy errors in vivarium/framework/results/manager.py
  - Type-hinting: Fix mypy errors in vivarium/framework/lookup/manager.py

**3.2.2 - 11/14/24**

  - Feature: Enable adding transition to a state by defining the output state and the transition probability

**3.2.1 - 11/13/24**

  - Fix mypy errors in vivarium/framework/results/context.py
  - Fix mypy errors in vivarium/framework/time.py
  - Modernize type hinting
  - Remove unnecessary "from future import annotation" imports

**3.2.0 - 11/12/24**

  - Feature: Supports passing callables directly when building lookup tables
  - Feature: Enables columns and pipelines to specify dependencies directly, instead of by name
  - Feature: Enables identification of which component produced a Pipeline or RandomnessStream
  - Bugfix: Enables Machine to be used directly to model a state machine
  - Bugfix: Ensures that a Pipeline will always have a name
  - Bugfix: Appropriately declares dependencies in example models
  - Testing: Adds coverage for example DiseaseModel
  - Refactor: Converts resource module into a package
  - Refactor: Converts values module into a package
  - Refactor: Simplifies code to allow Managers to create columns
  - Refactor: Converts ResourceManager __iter__ to a well-named instance method
  - Refactor: Creates ResourceTypes for each type of resource
  - Refactor: Makes Pipeline and RandomnessStream inherit from Resource
  - Refactor: Creates ValueSource and ValueModifier resources and attaches them to Pipelines

**3.1.0 - 11/07/24**

  - Drop support for python 3.9

**3.0.18 - 11/06/24**

  - Fix mypy errors in vivarium/framework/logging/manager.py
  - Fix mypy errors in vivarium/framework/results/observations.py

**3.0.17 - 11/04/24**

  - Fix mypy errors in vivarium/framework/configuration.py
  - Fix mypy errors in vivarium/framework/artifact/manager.py

**3.0.16 - 10/31/24**

  - Bugfix to prevent a LookupTable from changing order of the value columns
  - Fix mypy errors in vivarium/framework/lookup/table.py
  - Fix mypy errors in vivarium/framework/randomness/manager.py
  - Fix mypy errors in vivarium/interface/utilities.py
  - Typing changes in vivarium/framework/lookup/interpolation.py
  - Fix broken build from LayeredConfigTree typing
  - Fix type handling for clock and step size in vivarium/framework/event.py

**3.0.15 - 10/24/24**

  - Fix mypy errors in vivarium/framework/event.py
  - Update CI to run from reusable workflow

**3.0.14 - 10/18/24**

  - Fix mypy errors in vivarium/framework/artifact/artifact.py
  - Fix mypy errors in vivarium/framework/randomness/stream.py

**3.0.13 - 10/15/24**

  - Fix mypy errors: vivarium/framework/lookup/interpolation.py

**3.0.12 - 10/14/24**

  - Bugfix for mypy errors: vivarium/framework/values.py

**3.0.11 - 10/08/24**

  - Fix mypy errors: vivarium/framework/values.py

**3.0.10 - 10/07/24**

  - Add method to SimulationClock to get number of simulation steps remaining

**3.0.9 - 10/04/24**

  - Fix mypy errors: vivarium/framework/logging/utilities.py

**3.0.8 - 10/03/24**

  - Fix mypy errors: vivarium/framework/resource.py
  - Fix mypy errors: vivarium/framework/artifact/hdf.py

**3.0.7 - 09/25/24**

  - Enable population manager and population view methods to accept strings  
  - Fix mypy errors: vivarium/framework/lifecycle.py
  - Fix mypy errors: vivarium/framework/population/manager.py
  - Fix mypy errors: vivarium/framework/population/population_view.p
  - Fix mypy errors: vivarium/framework/plugins.py
  - Fix mypy errors: vivarium/framework/results/stratification.py

**3.0.6 - 09/20/24**

  - Fix mypy errors: vivarium/framework/randomness/index_map.py

**3.0.5 - 09/17/24**

  - Pin Sphinx below 8.0

**3.0.4 - 09/12/24**

  - Introduce static type checking with mypy
  - Add new types for clock time and step-size

**3.0.3 - 09/11/24**

  - Raise an error if a component attempts to access a non-existent population_view

**3.0.2 - 08/27/24**

  - Update results docstrings
  - Add a results concepts model doc
  - Docstring cleanup throughout
  - Fix up tutorial docs
  - Strengthen doctests
  
**3.0.1- 08/20/24**

 - Create script to find matching dependency branches
 - Add results category exclusion tests

**3.0.0 - 08/13/24**

Breaking changes:
  - Remove the unnecessary metrics pipeline
  - Refactor lookup table creation and allow configuration of lookup columns
  - Refactor results manager to process results directly

Major changes:
  - Move results controller and interface from managers to default plugins
  - Add a get_configuration method and configuration attribute to Component
  - Enable build_lookup_table to accept a list as input data
  - Implement an Observation dataclass
  - Remove --location/-l option from simulate run command
  - Change the metrics/ folder to results/; refer to "results" instead of "metrics" throughout
  - Implement multiple new interface functions for registering stratifications and observations
  - Implement multiple new Observer types
  - Implement simulation backups
  - Implement excluding results categories via the configuration

Other changes:
  - Use layered-config-tree package instead of local ConfigTree class
  - Add a report emitter to the SimulationContext
  - Check for and log unused stratifications and raise for missing required stratifications
  - Move all steps of running a simulation into a run_simulation instance method
  - Add simulate run e2e test
  - Stop writing seed and draw columns to the results
  - Install matching upstream branches in github builds
  - Automatically run Jenkins builds on push or pull request
  - Add type hints throughout results modules
  - Various other minor updates

**2.3.8 - 06/17/24**

 - Hotfix pin numpy below 2.0

**2.3.7 - 03/21/24**
  
  - Add deprecation warning to import ConfigTree from the config_tree package

**2.3.6 - 03/07/24**

  - Update population keys in testing utilities to be mmore descriptive

**2.3.5 - 03/01/24**

  - Improves boids example and tutorial

**2.3.4 - 02/23/24**

  - Fixes parsing in results manager to remove trailing underscore

**2.3.3 - 01/29/24**

 - Improve readability of api reference docs

**2.3.2 - 01/29/24**

 - Fix broken readthedocs build

**2.3.1 - 01/09/24**

 - Update PyPI to 2FA with trusted publisher

**2.3.0 - 12/19/23**

 - Incorporate Individualized Clocks v1
 - Document how to remove components from an interactive simulation
 - Update code in docs to match current implementation

**2.2.1 - 10/24/23**

 - Hotfix to expose ScalarValue at the lookup package level

**2.2.0 - 10/24/23**

 - Refactor Manager configuration defaults
 - Throw an error if simulation attempts to use a component that is not an instance of Component
 - Refactor and simplify LookupTable implementations
 - Enable LookupTable to have source data that is only categorical
 - Enable LookupTables with DataFrame source data to specify value columns

**2.1.1 - 10/13/23**

 - Enable RandomnessStream to sample from a distribution
 - Refactor `ComponentConfigurationParser` to create components as they are parsed

**2.1.0 - 10/12/23**

 - Remove explicit support for Python 3.8
 - Set default value for ConfigNode::get_value to None

**2.0.1 - 10/04/23**

 - Set pipeline's returned Series' name to the pipeline's name

**2.0.0 - 09/22/23**

 - Create `Component` and `Manager` classes
 - Ensure all managers and components inherit from them
 - Define properties in `Component` that components can override
 - Define lifecycle methods in `Component` that components override
 - Refactor all components in vivarium to use and leverage`Component`
 - Warn when using components not inheriting from `Component`
 - Change the behavior of `State.add_transition` to take a Transition object rather than another State
 - Add optional argument to State constructor to allow self transitions

**1.2.9 - 09/19/23**

 - Set default in register_observation

**1.2.8 - 09/18/23**

 - Unpin pandas

**1.2.7 - 09/14/23**

 - Allow pandas <2.1.0

**1.2.6 - 09/14/23**

 - Update state machine to prepare for pandas 2.0

**1.2.5 - 09/05/23**

 - Update ConfigTree to make it pickleable; raise NotImplementedError on equality calls

**1.2.4 - 09/01/23**

 - Create LookupTableData type alias for the source data to LookupTables

**1.2.3 - 08/28/23**

 - Enable allowing self transitions directly in a State's constructor

**1.2.2 - 08/04/23**

 - Bugfix to include all metrics outputs in results manager

**1.2.1 - 07/12/23**

 - Adds logging for registering stratifications and observations
 - Changes version metadata to use setuptools_scm

**1.2.0 - 06/01/23**

 - Stop supporting Python 3.7 and start supporting 3.11
 - Bugfix to allow for zero stratifications
 - Removes ignore filters for known FutureWarnings
 - Refactor location of default stratification definition
 - Bugfix to stop shuffling simulants when drawing common random number

**1.1.0 - 05/03/23**

 - Clean up randomness system
 - Fix a bug in stratification when a stratum is empty
 - Create a dedicated logging system
 - Fix bug in preventing passing an Iterable to `rate_to_probability`

**1.0.4 - 01/25/23**

 - Bugfixes for ResultsContext

**1.0.3 - 01/19/23**

 - Enhancement to use pop_data.user_data.get pattern in BasePopulation example
 - Mend get_value unhashable argument for Results Manger add_observation()
 - Split randomness into subpackage
 - Remove copy_with_additional_key method from RandomnessStream

**1.0.2 - 12/27/22**

 - Fix a typo that prevented deployment of v1.0.1

**1.0.1 - 12/27/22**

 - Remove metrics from the population management system
 - Add a new lifecycle builder interface method for simulation state access
 - Suppress future warnings (temporarily)
 - Update github actions to support python 3.7-3.10
 - Update codeowners

**1.0.0 - 12/20/22**

 - Added Results Manager feature.

**0.10.21 - 12/20/22**

 - Cleaned up warnings in artifact test code.
 - Updated codeowners and pull request template.

**0.10.20 - 12/20/22**

 - Update CI versions to build on python versions 3.7-3.10

**0.10.19 - 10/04/22**

 - Fix bug on `simulate run` CLI introduced in 0.10.18

**0.10.18 - 09/20/22**

 - Standardize results directories
 - Adds ability to run without artifact
 - Specify correct permissions when creating directories and files

**0.10.17 - 07/25/22**

 - Fix bug when initializing tracked column

**0.10.16 - 06/30/22**

 - Fix a bug in adding new simulants to a population
 - Add CODEOWNERS file

**0.10.15 - 06/29/22**

 - Added performance reporting
 - Added support for empty initial populations
 - Refactor population system

**0.10.14 - 05/16/22**

 - Fixed pandas FutureWarning in `randomness.get_draw`

**0.10.13 - 05/05/22**

 - Improved error message when component dependencies are not specified.
 - Fix faulty set logic in `PopulationView.subview`

**0.10.12 - 02/15/22**

 - Reformat code with black and isort.
 - Add formatting checks to CI.
 - Add `current_time` to interactive context.
 - Squash pandas FutureWarning for Series.append usage.
 - Add a UserWarning when making a new artifact.

**0.10.11 - 02/12/22**

 - Update CI to make a cleaner release workflow
 - Add PR template

**0.10.10 - 10/29/21**

 - Update license to BSD 3-clause
 - Replace authors metadata with zenodo.json
 - Updated examples
 - Doctest bugfixes

**0.10.9 - 08/16/21**

 - Add flag to SimulationContext.report to turn off results printing at sim end.

**0.10.8 - 08/10/21**

 - Set Python version in CI deployment to 3.8

**0.10.7 - 08/10/21**

 - Hotfix to re-trigger CI

**0.10.6 - 08/10/21**

 - Fix bug in deploy script

**0.10.5 - 08/10/21**

 - Update builder documentation
 - Update build process
 - Add check for compatible python version

**0.10.4 - 04/30/21**

 - Reapply location and artifact path changes

**0.10.3 - 04/30/21**

 - Revert location and artifact path changes

**0.10.2 - 04/27/21**

 - Remove dependency on location and artifact path in configuration files
 - Add location and artifact path arguments to `simulate run`
 - Fix bug that broke simulations running on Windows systems

**0.10.1 - 12/24/20**

 - Move from travis to github actions for CI.

**0.10.0 - 10/2/20**

 - Fix bug in copying a `RandomnessStream` with a new key
 - Add documentation of randomness in vivarium
 - Add validation to `LookupTable`, `InterpolatedTable`, `Interpolation`, and
   `Order0Interp`
 - Fix bug writing invalid artifact keys
 - Fix `EntityKey` `eq` and `ne` functions
 - Remove dependency on `graphviz`
 - Move `get_seed` from `RandomnessStream` to `RandomnessInterface`
 - Remove `random_seed` from output index and add `random_seed` and
   `input_draw` to output columns
 - Raise a `PopulationError` when trying to access non-existent columns in a
   `PopulationView`
 - Fix validation issues in Travis config
 - Fix typing issues in `ComponentManager` and `Event`

**0.9.3 - 12/7/19**

 - Bugfix in population type conversion.

**0.9.2 - 12/3/19**

 - Bugfix in artifact configuration management.
 - Bugfix in population query.

**0.9.1 - 11/18/19**

 - Be less restrictive about when get_value can be called.

**0.9.0 - 11/16/19**

 - Clean up event emission.
 - Make events immutable.
 - Stronger validation around model specification file.
 - Move the data artifact from vivarium public health to vivarium.
 - Update the ConfigTree str and repr to be more legible.
 - Be consistent about preferring pathlib over os.path.
 - Add some ConfigTree specific errors.
 - Refactor ConfigTree and ConfigNode to remove unused functionality and
   make the interface more consistent.
 - Extensively update documentation for configuration system.
 - Restructure component initialization so that **all** simulation components
   are created at simulation initialization time. Previous behavior had
   sub-components created at setup time.
 - Introduce lifecycle management system to enforce events proceed in the
   correct order and ensure framework tools are not misused.
 - Remove results writer.
 - Overhaul simulation creation to be significantly less complex.
 - Update privacy levels for simulation context managers.
 - Update context creation and usage tutorials.
 - Ditch the 'omit_missing_columns' argument for PopulationView.get.  Subviews
   should be used instead.
 - Consistent naming for rates in data, pipelines, and configuration.
 - Introduce resource management system for users to properly specify
   component dependencies for population initialization.
 - Switch age_group_start and age_group_end to age_start and age_end, making
   the naming scheme for binned data consistent.
 - Use loguru for logging.
 - Fix a bug in transition probability computation.
 - Raise error when component attempts to update columns they don't own instead
   of silently ignoring them.
 - Use consistent data bin naming to make using lookup tables less verbose.
 - Rename value system joint_value_postprocessor to union_postprocessor.
 - Docs and concept note for values system.
 - Be consistent about manager naming on builder interfaces.
 - Updated concept docs for entry points.
 - Lookup table docs and concept note.
 - Bugfix in randomness to handle datetime conversion on Windows.
 - Constrain components to only have a single population initializer.

**0.8.24 - 08/20/19**

 - Bugfix to prevent component list from not including setup components during setup phase.
 - Bugfix to dot diagram of state machine.

**0.8.23 - 08/09/19**

 - Move handle_exceptions() up to vivarium to eliminate duplication

**0.8.22 - 07/16/19**

 - Bugfix for lookup table input validation.
 - Event subsystem documentation.

**0.8.21 - 06/14/19**

 - Add names and better reprs to some of the managers.
 - ConfigTree documentation
 - Yaml load bugfix.
 - Documentation for ``simulate run`` and the interactive context.
 - Tutorials for running a simulation interactively and from the command line.
 - Headers for API documentation.
 - Component management documentation.
 - Enforce all components have a unique name.
 - Add ``get_components_by_type`` and ``get_component(name)`` to
   the component manager.
 - Bugfix in the lookup table.

**0.8.20 - 04/22/19**

 - Add simulation lifecycle info to the simulant creator.
 - Bugfix in simulate profile.

**0.8.19 - 03/27/19**

 - Update results writer to write new hdfs instead of overwriting.

**0.8.18 - 02/13/19**

 - Fix numerical issue in rate to probability calculation
 - Alter randomness manager to keep track of randomness streams.

**0.8.17 - 02/13/19**

 - Fix branch/version synchronization

**0.8.16 - 02/11/19**

 - Remove combined sexes from the "build_table".

**0.8.15 - 01/03/19**

 - Add doctests to travis
 - Update population initializer error message

**0.8.14 - 12/20/18**

 - Standardize the population getter from the the interactive interface.
 - Added "additional_key" argument to randomness.filter for probability and for rate.
 - Added a profile subcommand to simulate.
 - Separated component configuration from setup.
 - Vectorize python loops in the interpolation implementation.

**0.8.13 - 11/15/18**

 - Fix broken doc dependency

**0.8.12 - 11/15/18**

 - Remove mean age and year columns

**0.8.11 - 11/15/18**

 - Bugfix where transitions were casting pandas indices to series.
 - Add better error message when a none is found in the configuration.

**0.8.10 - 11/5/18**

 - Added ``add_components`` method to simulation context.
 - Added typing info to interactive interface.

**0.8.9 - 10/23/18**

 - Accept ``.yml`` model specifications
 - Redesign interpolation. Order zero only at this point.

**0.8.8 - 10/09/18**

 - Raise error if multiple components set same default configuration.
 - Loosen error checking in value manager

**0.8.7 - 09/25/18**

 - Distinguish between missing and cyclic population table dependencies.
 - Initial draft of tutorial documentation

**0.8.6 - 09/07/18**

 - Workaround for hdf metadata limitation when writing dataframes with a large
   number of columns

**0.8.5 - 08/22/18**

 - Add integration with Zenodo to produce DOIs
 - Added default get_components implementation for component manager

**0.8.4 - 08/02/18**

 - Standardized a bunch of packaging stuff.

**0.8.2 - 07/24/18**

 - Added ``test`` command to verify and installation
 - Updated ``README`` with installation instructions.


**0.8.1 - 07/24/18**

 - Move to source layout.
 - Set tests to install first and then test installed package.
 - Renamed ``test_util`` to resolve naming collision during test.

**0.8.0 - 07/24/18**

 - Initial release<|MERGE_RESOLUTION|>--- conflicted
+++ resolved
@@ -1,12 +1,7 @@
-<<<<<<< HEAD
 **3.2.5 - TBD/TBD/TBD
 
+  - Type-hinting: Fix mypy errors in vivarium/component.py
   - Type-hinting: Fix mypy errors in vivarium/framework/results/observer.py
-=======
-**TBD/TBD/TBD**
-
->>>>>>> f5ae0b65
-  - Type-hinting: Fix mypy errors in vivarium/component.py
 
 **3.2.4 - 12/03/24**
 
