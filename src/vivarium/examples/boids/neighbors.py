from typing import Any, Dict, List, Optional

import pandas as pd
from scipy import spatial

from vivarium import Component
from vivarium.framework.engine import Builder
from vivarium.framework.event import Event
from vivarium.framework.population import SimulantData


class Neighbors(Component):
    ##############
    # Properties #
    ##############
    @property
    def configuration_defaults(self) -> Dict[str, Any]:
        return {"neighbors": {"radius": 10}}

<<<<<<< HEAD
    configuration_defaults = {"neighbors": {"radius": 50}}
=======
    @property
    def columns_required(self) -> Optional[List[str]]:
        return ["x", "y"]
>>>>>>> 710b7344

    #####################
    # Lifecycle methods #
    #####################

<<<<<<< HEAD
    def setup(self, builder):
        self.colors = builder.configuration.population.colors
=======
    def setup(self, builder: Builder) -> None:
>>>>>>> 710b7344
        self.radius = builder.configuration.neighbors.radius

        self.neighbors_calculated = False
        self._neighbors = pd.Series()
        self.neighbors = builder.value.register_value_producer(
            "neighbors", source=self.get_neighbors
        )

<<<<<<< HEAD
        builder.population.initializes_simulants(self.on_create_simulants)
        self.population_view = builder.population.get_view(["x", "y", "color"])

        builder.event.register_listener("time_step", self.on_time_step)
=======
    ########################
    # Event-driven methods #
    ########################
>>>>>>> 710b7344

    def on_initialize_simulants(self, pop_data: SimulantData) -> None:
        self._neighbors = pd.Series([[]] * len(pop_data.index), index=pop_data.index)

    def on_time_step(self, event: Event) -> None:
        self.neighbors_calculated = False

    ##################################
    # Pipeline sources and modifiers #
    ##################################

    def get_neighbors(self, index: pd.Index) -> pd.Series:
        if not self.neighbors_calculated:
            self._calculate_neighbors()
        return self._neighbors[index]

    ##################
    # Helper methods #
    ##################

    def _calculate_neighbors(self) -> None:
        # Reset our list of neighbors
        pop = self.population_view.get(self._neighbors.index)
        self._neighbors = pd.Series([[] for _ in range(len(pop))], index=pop.index)

        for color in self.colors:
            color_pop = pop[pop.color == color][['x', 'y']]
            tree = spatial.KDTree(color_pop)

            # Iterate over each pair of simulants that are close together.
            for boid_1, boid_2 in tree.query_pairs(self.radius):
                boid_1_rowname = color_pop.iloc[boid_1].name
                boid_2_rowname = color_pop.iloc[boid_2].name
                self._neighbors.loc[boid_1_rowname].append(boid_2_rowname)
                self._neighbors.loc[boid_2_rowname].append(boid_1_rowname)<|MERGE_RESOLUTION|>--- conflicted
+++ resolved
@@ -15,26 +15,18 @@
     ##############
     @property
     def configuration_defaults(self) -> Dict[str, Any]:
-        return {"neighbors": {"radius": 10}}
+        return {"neighbors": {"radius": 50}}
 
-<<<<<<< HEAD
-    configuration_defaults = {"neighbors": {"radius": 50}}
-=======
     @property
     def columns_required(self) -> Optional[List[str]]:
-        return ["x", "y"]
->>>>>>> 710b7344
+        return ["x", "y", "color"]
 
     #####################
     # Lifecycle methods #
     #####################
 
-<<<<<<< HEAD
-    def setup(self, builder):
+    def setup(self, builder: Builder) -> None:
         self.colors = builder.configuration.population.colors
-=======
-    def setup(self, builder: Builder) -> None:
->>>>>>> 710b7344
         self.radius = builder.configuration.neighbors.radius
 
         self.neighbors_calculated = False
@@ -43,16 +35,9 @@
             "neighbors", source=self.get_neighbors
         )
 
-<<<<<<< HEAD
-        builder.population.initializes_simulants(self.on_create_simulants)
-        self.population_view = builder.population.get_view(["x", "y", "color"])
-
-        builder.event.register_listener("time_step", self.on_time_step)
-=======
     ########################
     # Event-driven methods #
     ########################
->>>>>>> 710b7344
 
     def on_initialize_simulants(self, pop_data: SimulantData) -> None:
         self._neighbors = pd.Series([[]] * len(pop_data.index), index=pop_data.index)
@@ -79,7 +64,7 @@
         self._neighbors = pd.Series([[] for _ in range(len(pop))], index=pop.index)
 
         for color in self.colors:
-            color_pop = pop[pop.color == color][['x', 'y']]
+            color_pop = pop[pop['color'] == color][['x', 'y']]
             tree = spatial.KDTree(color_pop)
 
             # Iterate over each pair of simulants that are close together.
