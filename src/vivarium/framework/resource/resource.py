--- conflicted
+++ resolved
@@ -15,21 +15,7 @@
     def __init__(
         self, resource_type: str, name: str, component: Component | Manager | None
     ) -> None:
-<<<<<<< HEAD
-        """Create a new resource.
-
-        Parameters
-        ----------
-        resource_type
-            The type of the resource.
-        name
-            The name of the resource.
-        component
-            The component or manager that produces this resource.
-        """
-=======
         """Create a new resource."""
->>>>>>> f04259ff
         self.resource_type = resource_type
         """The type of the resource."""
         self.name = name
@@ -60,7 +46,7 @@
 class NullResource(Resource):
     """A node in the dependency graph that does not produce any resources."""
 
-    def __init__(self, index: int, component: Component | Manager):
+    def __init__(self, index: int, component: Component | Manager) -> None:
         super().__init__("null", f"{index}", component)
 
     @property
@@ -72,11 +58,7 @@
 class Column(Resource):
     """A resource representing a column in the population private data."""
 
-<<<<<<< HEAD
     def __init__(self, name: str, component: Component | Manager) -> None:
-=======
-    def __init__(self, name: str, component: Component | Manager):
->>>>>>> f04259ff
         super().__init__("column", name, component)
 
     @property
