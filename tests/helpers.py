# mypy: ignore-errors
<<<<<<< HEAD
from typing import Any
=======
from __future__ import annotations

from typing import Any, Dict, List, Optional
>>>>>>> 881d6b8d

import pandas as pd

from vivarium import Component, Observer
from vivarium.framework.engine import Builder
from vivarium.framework.event import Event
from vivarium.framework.population import SimulantData
<<<<<<< HEAD
from vivarium.framework.randomness import RandomnessStream
from vivarium.framework.values import Pipeline
=======
from vivarium.framework.resource import Resource
>>>>>>> 881d6b8d


class MockComponentA(Observer):
    @property
    def name(self) -> str:
        return self._name

    @property
    def configuration_defaults(self):
        return {}

    def __init__(self, *args, name="mock_component_a"):
        super().__init__()
        self._name = name
        self.args = args
        self.builder_used_for_setup = None

    def create_lookup_tables(self, builder):
        return {}

    def register_observations(self, builder):
        pass

    def __eq__(self, other: Any) -> bool:
        return type(self) == type(other) and self.name == other.name


class MockComponentB(Observer):
    @property
    def name(self) -> str:
        return self._name

    def __init__(self, *args, name="mock_component_b"):
        super().__init__()
        self._name = name
        self.args = args
        self.builder_used_for_setup = None
        if len(self.args) > 1:
            for arg in self.args:
                self._sub_components.append(MockComponentB(arg, name=arg))

    def setup(self, builder: Builder) -> None:
        self.builder_used_for_setup = builder

    def register_observations(self, builder):
        builder.results.register_adding_observation(self.name, aggregator=self.counter)

    def create_lookup_tables(self, builder):
        return {}

    def counter(self, _):
        return 1.0

    def __eq__(self, other: Any) -> bool:
        return type(self) == type(other) and self.name == other.name


class MockGenericComponent(Component):
    CONFIGURATION_DEFAULTS = {
        "component": {
            "key1": "val",
            "key2": {
                "subkey1": "val",
                "subkey2": "val",
            },
            "key3": ["val", "val", "val"],
        }
    }

    @property
    def name(self) -> str:
        return self._name

    @property
    def configuration_defaults(self) -> dict[str, Any]:
        return {self.name: self.CONFIGURATION_DEFAULTS["component"]}

    def __init__(self, name: str):
        super().__init__()
        self._name = name
        self.builder_used_for_setup = None

    def setup(self, builder: Builder) -> None:
        self.builder_used_for_setup = builder
        self.config = builder.configuration[self.name]

    def __eq__(self, other: Any) -> bool:
        return type(self) == type(other) and self.name == other.name


class Listener(MockComponentB):
    def __init__(self, *args, name="test_listener"):
        super().__init__(*args, name=name)
        self.post_setup_called = False
        self.time_step_prepare_called = False
        self.time_step_called = False
        self.time_step_cleanup_called = False
        self.collect_metrics_called = False
        self.simulation_end_called = False

        self.event_indexes = {
            "time_step_prepare": None,
            "time_step": None,
            "time_step_cleanup": None,
            "collect_metrics": None,
        }

    def on_post_setup(self, event: Event) -> None:
        self.post_setup_called = True

    def on_time_step_prepare(self, event: Event) -> None:
        self.time_step_prepare_called = True
        self.event_indexes["time_step_prepare"] = event.index

    def on_time_step(self, event: Event) -> None:
        self.time_step_called = True
        self.event_indexes["time_step"] = event.index

    def on_time_step_cleanup(self, event: Event) -> None:
        self.time_step_cleanup_called = True
        self.event_indexes["time_step_cleanup"] = event.index

    def on_collect_metrics(self, event: Event) -> None:
        self.collect_metrics_called = True
        self.event_indexes["collect_metrics"] = event.index

    def on_simulation_end(self, event: Event) -> None:
        self.simulation_end_called = True


class ColumnCreator(Component):
    @property
    def columns_created(self) -> list[str]:
        return ["test_column_1", "test_column_2", "test_column_3"]

    def setup(self, builder: Builder) -> None:
        builder.value.register_value_producer("pipeline_1", lambda x: x)

    def on_initialize_simulants(self, pop_data: SimulantData) -> None:
        self.population_view.update(self.get_initial_state(pop_data.index))

    def get_initial_state(self, index: pd.Index[int]) -> pd.DataFrame:
        return pd.DataFrame(
            {column: [i % 3 for i in index] for column in self.columns_created}, index=index
        )


class LookupCreator(ColumnCreator):
    CONFIGURATION_DEFAULTS = {
        "lookup_creator": {
            "data_sources": {
                "favorite_team": "simulants.favorite_team",
                "favorite_scalar": 0.4,
                "favorite_color": "simulants.favorite_color",
                "favorite_number": "simulants.favorite_number",
                "baking_time": "self::load_baking_time",
                "cooling_time": "tests.framework.components.test_component::load_cooling_time",
            },
            "alternate_data_sources": {
                "favorite_list": [9, 4],
            },
        }
    }

    def build_all_lookup_tables(self, builder: "Builder") -> None:
        super().build_all_lookup_tables(builder)
        self.lookup_tables["favorite_list"] = self.build_lookup_table(
            builder,
            self.configuration["alternate_data_sources"]["favorite_list"],
            ["column_1", "column_2"],
        )

    @staticmethod
    def load_baking_time(_builder: Builder) -> float:
        return 0.5


class SingleLookupCreator(ColumnCreator):
    pass


class OrderedColumnsLookupCreator(Component):
    @property
    def columns_created(self) -> list[str]:
        return ["foo", "bar"]

    def on_initialize_simulants(self, pop_data: SimulantData) -> None:
        initialization_data = pd.DataFrame(
            {
                "foo": "key1",
                "bar": 15,
            },
            index=pop_data.index,
        )
        self.population_view.update(initialization_data)

    def build_all_lookup_tables(self, builder: "Builder") -> None:
        value_columns = ["one", "two", "three", "four", "five", "six", "seven"]
        ordered_columns = pd.DataFrame(
            [[1, 2, 3, 4, 5, 6, 7], [8, 9, 10, 11, 12, 13, 14]],
            columns=value_columns,
        )
        ordered_columns_categorical = ordered_columns.copy()
        ordered_columns_categorical["foo"] = ["key1", "key2"]
        ordered_columns_interpolated = ordered_columns.copy()
        ordered_columns_interpolated["foo"] = ["key1", "key1"]
        ordered_columns_interpolated["bar_start"] = [10, 20]
        ordered_columns_interpolated["bar_end"] = [20, 30]
        self.lookup_tables["ordered_columns_categorical"] = self.build_lookup_table(
            builder,
            ordered_columns_categorical,
            value_columns,
        )
        self.lookup_tables["ordered_columns_interpolated"] = self.build_lookup_table(
            builder,
            ordered_columns_interpolated,
            value_columns,
        )


class ColumnRequirer(Component):
    @property
    def columns_required(self) -> list[str]:
        return ["test_column_1", "test_column_2"]


class ColumnCreatorAndRequirer(Component):
    @property
    def columns_required(self) -> list[str]:
        return ["test_column_1", "test_column_2"]

    @property
    def columns_created(self) -> list[str]:
        return ["test_column_4"]

    @property
<<<<<<< HEAD
    def initialization_requirements(self) -> list[str | Pipeline | RandomnessStream]:
=======
    def initialization_requirements(self) -> list[str | Resource]:
>>>>>>> 881d6b8d
        return ["test_column_2", self.pipeline, self.randomness]

    def setup(self, builder: Builder) -> None:
        self.pipeline = builder.value.get_value("pipeline_1")
        self.randomness = builder.randomness.get_stream("stream_1")

    def on_initialize_simulants(self, pop_data: SimulantData) -> None:
        initialization_data = pd.DataFrame({"test_column_4": 8}, index=pop_data.index)
        self.population_view.update(initialization_data)


class AllColumnsRequirer(Component):
    @property
    def columns_required(self) -> list[str]:
        return []


class FilteredPopulationView(ColumnRequirer):
    @property
    def population_view_query(self) -> str | None:
        return "test_column_1 == 5"


class NoPopulationView(Component):
    pass


class Parameterized(Component):
    def __init__(self, p_one: str, p_two: int, p_three: str):
        super().__init__()
        self.p_one = p_one
        self.p_two = p_two
        self._p_three = p_three


class ParameterizedByComponent(Component):
    def __init__(self, param: Parameterized):
        super().__init__()
        self.param = param


class DefaultPriorities(Component):
    def on_post_setup(self, event: Event) -> None:
        pass

    def on_time_step_prepare(self, event: Event) -> None:
        pass

    def on_time_step(self, event: Event) -> None:
        pass

    def on_time_step_cleanup(self, event: Event) -> None:
        pass

    def on_collect_metrics(self, event: Event) -> None:
        pass

    def on_simulation_end(self, event: Event) -> None:
        pass


class CustomPriorities(DefaultPriorities):
    @property
    def post_setup_priority(self) -> int:
        return 8

    @property
    def time_step_prepare_priority(self) -> int:
        return 7

    @property
    def time_step_priority(self) -> int:
        return 2

    @property
    def time_step_cleanup_priority(self) -> int:
        return 3

    @property
    def collect_metrics_priority(self) -> int:
        return 6

    @property
    def simulation_end_priority(self) -> int:
        return 1<|MERGE_RESOLUTION|>--- conflicted
+++ resolved
@@ -1,11 +1,7 @@
 # mypy: ignore-errors
-<<<<<<< HEAD
+from __future__ import annotations
+
 from typing import Any
-=======
-from __future__ import annotations
-
-from typing import Any, Dict, List, Optional
->>>>>>> 881d6b8d
 
 import pandas as pd
 
@@ -13,12 +9,7 @@
 from vivarium.framework.engine import Builder
 from vivarium.framework.event import Event
 from vivarium.framework.population import SimulantData
-<<<<<<< HEAD
-from vivarium.framework.randomness import RandomnessStream
-from vivarium.framework.values import Pipeline
-=======
 from vivarium.framework.resource import Resource
->>>>>>> 881d6b8d
 
 
 class MockComponentA(Observer):
@@ -255,11 +246,7 @@
         return ["test_column_4"]
 
     @property
-<<<<<<< HEAD
-    def initialization_requirements(self) -> list[str | Pipeline | RandomnessStream]:
-=======
     def initialization_requirements(self) -> list[str | Resource]:
->>>>>>> 881d6b8d
         return ["test_column_2", self.pipeline, self.randomness]
 
     def setup(self, builder: Builder) -> None:
