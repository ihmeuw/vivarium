--- conflicted
+++ resolved
@@ -1,15 +1,12 @@
-<<<<<<< HEAD
-**3.3..0 - TBD/TBD/25**
+**3.3.0 - TBD/TBD/25**
 
   - Feature: Add support for dict as backing data type for lookup tables
 
-=======
 **3.2.20 - 02/05/25**
 
   - Remove tests/framework/components/mocks.py
   - Get python versions from python_versions.json
   
->>>>>>> 39b204c1
 **3.2.19 - 02/03/25**
 
   - Type-hinting: Fix mypy errors in tests/framework/artifact/test_hdf.py
