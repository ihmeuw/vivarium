--- conflicted
+++ resolved
@@ -1,11 +1,7 @@
 # mypy: ignore-errors
-<<<<<<< HEAD
-from typing import TYPE_CHECKING, Any
-=======
 from __future__ import annotations
 
-from typing import TYPE_CHECKING, Any, Dict, List
->>>>>>> 881d6b8d
+from typing import TYPE_CHECKING, Any
 
 import pandas as pd
 
@@ -13,12 +9,7 @@
 
 if TYPE_CHECKING:
     from vivarium.framework.engine import Builder
-<<<<<<< HEAD
-    from vivarium.framework.randomness import RandomnessStream
-    from vivarium.framework.values import Pipeline
-=======
     from vivarium.framework.resource import Resource
->>>>>>> 881d6b8d
 
 
 class Risk(Component):
@@ -37,19 +28,11 @@
         return {self.risk: self.CONFIGURATION_DEFAULTS["risk"]}
 
     @property
-<<<<<<< HEAD
     def columns_created(self) -> list[str]:
         return [self.propensity_column]
 
     @property
-    def initialization_requirements(self) -> list[str | Pipeline | RandomnessStream]:
-=======
-    def columns_created(self) -> List[str]:
-        return [self.propensity_column]
-
-    @property
     def initialization_requirements(self) -> list[str | Resource]:
->>>>>>> 881d6b8d
         return [self.randomness]
 
     #####################
