# mypy: ignore-errors
from typing import Any

import pandas as pd

from vivarium import Component
from vivarium.framework.engine import Builder


class TreatmentIntervention(Component):
    CONFIGURATION_DEFAULTS: dict[str, Any] = {
        "intervention": {
            "effect_size": 0.5,
        }
    }

    ##############
    # Properties #
    ##############

    @property
    def configuration_defaults(self) -> dict[str, Any]:
        return {self.intervention: self.CONFIGURATION_DEFAULTS["intervention"]}

    #####################
    # Lifecycle methods #
    #####################

    def __init__(self, intervention: str, affected_value: str):
        super().__init__()
        self.intervention = intervention
        self.affected_value = affected_value
<<<<<<< HEAD
        self.effect_size_pipeline_name = f"{self.intervention}.effect_size"
=======
        self.effect_size_pipeline = f"{self.intervention}.effect_size"
>>>>>>> 58d0b75e

    # noinspection PyAttributeOutsideInit
    def setup(self, builder: Builder) -> None:
        effect_size = builder.configuration[self.intervention].effect_size
        builder.value.register_attribute_producer(
<<<<<<< HEAD
            self.effect_size_pipeline_name,
=======
            self.effect_size_pipeline,
>>>>>>> 58d0b75e
            source=lambda index: pd.Series(effect_size, index=index),
            component=self,
        )
        builder.value.register_attribute_modifier(
            self.affected_value,
            modifier=self.intervention_effect,
            component=self,
<<<<<<< HEAD
            required_resources=[self.effect_size_pipeline_name],
=======
            required_resources=[self.effect_size_pipeline],
>>>>>>> 58d0b75e
        )

    ##################################
    # Pipeline sources and modifiers #
    ##################################

    def intervention_effect(self, index: pd.Index, value: pd.Series) -> pd.Series:
<<<<<<< HEAD
        effect_size = self.population_view.get_attributes(index, self.effect_size_pipeline_name)
=======
        effect_size = self.population_view.get_attributes(index, self.effect_size_pipeline)
>>>>>>> 58d0b75e
        return value * (1 - effect_size)<|MERGE_RESOLUTION|>--- conflicted
+++ resolved
@@ -30,21 +30,13 @@
         super().__init__()
         self.intervention = intervention
         self.affected_value = affected_value
-<<<<<<< HEAD
-        self.effect_size_pipeline_name = f"{self.intervention}.effect_size"
-=======
         self.effect_size_pipeline = f"{self.intervention}.effect_size"
->>>>>>> 58d0b75e
 
     # noinspection PyAttributeOutsideInit
     def setup(self, builder: Builder) -> None:
         effect_size = builder.configuration[self.intervention].effect_size
         builder.value.register_attribute_producer(
-<<<<<<< HEAD
-            self.effect_size_pipeline_name,
-=======
             self.effect_size_pipeline,
->>>>>>> 58d0b75e
             source=lambda index: pd.Series(effect_size, index=index),
             component=self,
         )
@@ -52,11 +44,7 @@
             self.affected_value,
             modifier=self.intervention_effect,
             component=self,
-<<<<<<< HEAD
-            required_resources=[self.effect_size_pipeline_name],
-=======
             required_resources=[self.effect_size_pipeline],
->>>>>>> 58d0b75e
         )
 
     ##################################
@@ -64,9 +52,5 @@
     ##################################
 
     def intervention_effect(self, index: pd.Index, value: pd.Series) -> pd.Series:
-<<<<<<< HEAD
-        effect_size = self.population_view.get_attributes(index, self.effect_size_pipeline_name)
-=======
         effect_size = self.population_view.get_attributes(index, self.effect_size_pipeline)
->>>>>>> 58d0b75e
         return value * (1 - effect_size)