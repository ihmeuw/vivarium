--- conflicted
+++ resolved
@@ -1,18 +1,11 @@
-<<<<<<< HEAD
-**3.2.3 - 11/19/24**
+**3.2.3 - 11/21/24**
 
   - Feature: Allow users to define initialization weights as LookupTableData or an artifact key
   - Feature: Make State's add_transition function return the Transition
   - Feature: Add triggered argument to State's add_transition function
-  - Typing: Introduce DataInput type
-=======
-**3.2.3 - 11/21/24**
-
-  - Feature: Allow users to define initialization weights as LookupTableData or an artifact key
   - Type-hinting: Introduce DataInput type
   - Type-hinting: Fix mypy errors in vivarium/framework/results/manager.py
   - Type-hinting: Fix mypy errors in vivarium/framework/lookup/manager.py
->>>>>>> e80a8144
 
 **3.2.2 - 11/14/24**
 
