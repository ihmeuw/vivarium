import itertools
from typing import List

import numpy as np
import pandas as pd

from vivarium.framework.components.manager import Component
from vivarium.framework.engine import Builder
from vivarium.framework.population import SimulantData
from vivarium.framework.results import VALUE_COLUMN
from vivarium.framework.results.observer import Observer

NAME = "hogwarts_house"
SOURCES = ["first_name", "last_name"]
CATEGORIES = ["hufflepuff", "ravenclaw", "slytherin", "gryffindor"]
STUDENT_TABLE = pd.DataFrame(
    np.array([["harry", "potter"], ["severus", "snape"], ["luna", "lovegood"]]),
    columns=SOURCES,
)
STUDENT_HOUSES = pd.Series(["gryffindor", "slytherin", "ravenclaw"])

BIN_BINNED_COLUMN = "silly_bin"
BIN_SOURCE = "silly_level"
BIN_LABELS = ["meh", "somewhat", "very", "extra"]
BIN_SILLY_BIN_EDGES = [0, 20, 40, 60, 90]

COL_NAMES = ["house", "familiar", "power_level", "tracked"]
FAMILIARS = ["owl", "cat", "gecko", "banana_slug", "unladen_swallow"]
POWER_LEVELS = [20, 40, 60, 80]
POWER_LEVEL_BIN_EDGES = [0, 25, 50, 75, 100]
POWER_LEVEL_GROUP_LABELS = ["low", "medium", "high", "very high"]
TRACKED_STATUSES = [True, False]
RECORDS = list(itertools.product(CATEGORIES, FAMILIARS, POWER_LEVELS, TRACKED_STATUSES))
BASE_POPULATION = pd.DataFrame(data=RECORDS, columns=COL_NAMES)

HARRY_POTTER_CONFIG = {
    "time": {
        "start": {"year": 2024, "month": 4, "day": 22},
        "end": {"year": 2029, "month": 4, "day": 22},
        "step_size": 365,  # Days
    },
    "stratification": {
        "default": ["student_house", "power_level_group"],
    },
}

RNG = np.random.default_rng(42)


##################
# Helper classes #
##################


class Hogwarts(Component):
    @property
    def columns_created(self) -> List[str]:
        return [
            "student_id",
            "student_house",
            "familiar",
            "power_level",
            "house_points",
            "quidditch_wins",
            "exam_score",
            "spell_power",
            "potion_power",
        ]

    def on_initialize_simulants(self, pop_data: SimulantData) -> None:
        size = len(pop_data.index)
        initialization_data = pd.DataFrame(
            {
                "student_id": list(range(size)),
                "student_house": RNG.choice(STUDENT_HOUSES, size=size),
                "familiar": RNG.choice(FAMILIARS, size=size),
                "power_level": RNG.choice([lvl for lvl in POWER_LEVELS], size=size),
                "house_points": 0,
                "quidditch_wins": 0,
                "exam_score": 0.0,
            },
            index=pop_data.index,
        )
        # Assume power level components are evenly split
        initialization_data["spell_power"] = initialization_data["power_level"] / 2
        initialization_data["potion_power"] = initialization_data["power_level"] / 2
        self.population_view.update(initialization_data)

    def on_time_step(self, pop_data: SimulantData) -> None:
        update = self.population_view.get(pop_data.index)
        update["house_points"] = 0
        update["quidditch_wins"] = 0
        # House points are stratified by 'student_house' and 'power_level_group'.
        # Let's have each wizard of gryffindor and of power level 20 or 80
        # gain a point on each time step.
        update.loc[
            (update["student_house"] == "gryffindor")
            & (update["power_level"].isin([20, 80])),
            "house_points",
        ] = 1
        # Quidditch wins are stratified by 'familiar'.
        # Let's have each wizard with a banana slug familiar gain a point
        # on each time step.
        update.loc[update["familiar"] == "banana_slug", "quidditch_wins"] = 1
        # Update everyones test score to increase by 10 points per time step
        update["exam_score"] += 10.0

        self.population_view.update(update)


class HousePointsObserver(Observer):
    """Observer that is stratified by multiple columns (the defaults,
    'student_house' and 'power_level_group')
    """

    def register_observations(self, builder: Builder) -> None:
        builder.results.register_adding_observation(
            name="house_points",
            aggregator_sources=["house_points"],
            aggregator=sum,
            requires_columns=[
                "house_points",
            ],
            results_formatter=results_formatter,
        )


class FullyFilteredHousePointsObserver(Observer):
    """Same as `HousePointsObserver but with a filter that leaves no simulants"""

    def register_observations(self, builder: Builder) -> None:
        builder.results.register_adding_observation(
            name="house_points",
            pop_filter="tracked==True & power_level=='one billion'",
            aggregator_sources=["house_points"],
            aggregator=sum,
            requires_columns=[
                "house_points",
            ],
        )


class QuidditchWinsObserver(Observer):
    """Observer that is stratified by a single column ('familiar')"""

    def register_observations(self, builder: Builder) -> None:
        builder.results.register_adding_observation(
            name="quidditch_wins",
            aggregator_sources=["quidditch_wins"],
            aggregator=sum,
            excluded_stratifications=["student_house", "power_level_group"],
            additional_stratifications=["familiar"],
            requires_columns=[
                "quidditch_wins",
            ],
            results_formatter=results_formatter,
        )


class NoStratificationsQuidditchWinsObserver(Observer):
    """Same as above but no stratifications at all"""

    def register_observations(self, builder: Builder) -> None:
        builder.results.register_adding_observation(
            name="no_stratifications_quidditch_wins",
            aggregator_sources=["quidditch_wins"],
            aggregator=sum,
            excluded_stratifications=["student_house", "power_level_group"],
            requires_columns=[
                "quidditch_wins",
            ],
            results_formatter=results_formatter,
        )


class MagicalAttributesObserver(Observer):
    """Observer whose aggregator returns a pd.Series instead of a float (which in
    turn results in a dataframe with multiple columns instead of just one
    'value' column)
    """

    def register_observations(self, builder: Builder) -> None:
        builder.results.register_adding_observation(
            name="magical_attributes",
            aggregator=self._get_magical_attributes,
            excluded_stratifications=["student_house"],
            results_formatter=lambda *_: None,
        )

    def _get_magical_attributes(self, _: pd.DataFrame) -> pd.Series:
        """Increase each level by one per time step"""
        return pd.Series([1.0, 1.0], ["spell_power", "potion_power"])


class ExamScoreObserver(Observer):
    """Observer that is not stratified and exam scores"""

    def register_observations(self, builder: Builder) -> None:
        builder.results.register_concatenating_observation(
            name="exam_score",
            requires_columns=["student_id", "student_house", "exam_score"],
        )


<<<<<<< HEAD
class CatLivesObserver(Observer):
=======
class CatBombObserver(StratifiedObserver):
>>>>>>> d8a97f81
    """Observer that counts the number of feral cats per house"""

    def register_observations(self, builder: Builder) -> None:
        builder.results.register_stratified_observation(
            name="cat_bomb",
            pop_filter="familiar=='cat' and tracked==True",
            requires_columns=["familiar"],
            results_updater=self.update_cats,
            excluded_stratifications=["power_level_group"],
            aggregator_sources=["student_house"],
            aggregator=len,
        )

    def update_cats(self, existing_df, new_df):
        no_cats_mask = existing_df["value"] == 0
        updated_df = existing_df
        updated_df.loc[no_cats_mask, "value"] = new_df["value"]
        updated_df.loc[~no_cats_mask, "value"] *= new_df["value"]
        return updated_df


class ValedictorianObserver(Observer):
    """Observer that records the valedictorian at each time step. All students
    have the same exam scores and so the valedictorian is chosen randomly.
    """

    def __init__(self):
        super().__init__()
        self.valedictorians = []

    def register_observations(self, builder: Builder) -> None:
        builder.results.register_unstratified_observation(
            name="valedictorian",
            requires_columns=["event_time", "student_id", "exam_score"],
            results_gatherer=self.choose_valedictorian,
            results_updater=self.update_valedictorian,
        )

    def choose_valedictorian(self, df):
        eligible_students = df.loc[~df["student_id"].isin(self.valedictorians), "student_id"]
        valedictorian = RNG.choice(eligible_students)
        self.valedictorians.append(valedictorian)
        return df[df["student_id"] == valedictorian]

    def update_valedictorian(self, _existing_df, new_df):
        return new_df


class HogwartsResultsStratifier(Component):
    def setup(self, builder: Builder) -> None:
        builder.results.register_stratification(
            "student_house", list(STUDENT_HOUSES), requires_columns=["student_house"]
        )
        builder.results.register_stratification(
            "familiar", FAMILIARS, requires_columns=["familiar"]
        )
        builder.results.register_binned_stratification(
            "power_level",
            "power_level_group",
            POWER_LEVEL_BIN_EDGES,
            POWER_LEVEL_GROUP_LABELS,
            "column",
        )


##################
# Helper methods #
##################


def results_formatter(
    measure: str,
    results: pd.DataFrame,
) -> pd.DataFrame:
    """An test use case of an observer's report method that writes a DataFrame to a CSV file."""
    # Add extra cols
    results["measure"] = measure
    # Sort the columns such that the stratifications (index) are first
    # and VALUE_COLUMN is last and sort the rows by the stratifications.
    other_cols = [c for c in results.columns if c != VALUE_COLUMN]
    return results[other_cols + [VALUE_COLUMN]].sort_index().reset_index()


def sorting_hat_vector(state_table: pd.DataFrame) -> pd.Series:
    sorted_series = state_table.apply(sorting_hat_serial, axis=1)
    return sorted_series


def sorting_hat_serial(simulant_row: pd.Series) -> str:
    first_name = simulant_row[0]
    last_name = simulant_row[1]
    if first_name == "harry":
        return "gryffindor"
    if first_name == "luna":
        return "ravenclaw"
    if last_name == "snape":
        return "slytherin"
    return "hufflepuff"


def sorting_hat_bad_mapping(simulant_row: pd.Series) -> str:
    # Return something not in CATEGORIES
    return "pancakes"


def verify_stratification_added(
    stratification_list, name, sources, categories, mapper, is_vectorized
):
    """Verify that a :class: `vivarium.framework.results.stratification.Stratification` is in `stratification_list`"""
    matching_stratification_found = False
    for stratification in stratification_list:  # noqa
        # big equality check
        if (
            stratification.name == name
            and sorted(stratification.categories) == sorted(categories)
            and stratification.mapper == mapper
            and stratification.is_vectorized == is_vectorized
            and sorted(stratification.sources) == sorted(sources)
        ):
            matching_stratification_found = True
            break
    return matching_stratification_found


# Mock for get_value call for Pipelines, returns a str instead of a Pipeline
def mock_get_value(self, name: str):
    if not isinstance(name, str):
        raise TypeError("Passed a non-string type to mock get_value(), check your pipelines.")
    return name<|MERGE_RESOLUTION|>--- conflicted
+++ resolved
@@ -202,11 +202,7 @@
         )
 
 
-<<<<<<< HEAD
-class CatLivesObserver(Observer):
-=======
-class CatBombObserver(StratifiedObserver):
->>>>>>> d8a97f81
+class CatBombObserver(Observer):
     """Observer that counts the number of feral cats per house"""
 
     def register_observations(self, builder: Builder) -> None:
