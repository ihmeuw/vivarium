<<<<<<< HEAD
**3.6.4 - 12/15/25**

  - Type-hinting: Fix mypy errors in framework/utilities.py
=======
**3.6.4 - 12/16/25**

  - Add documentation for Component LookupTable configuration
>>>>>>> 26efdcb1
  
**3.6.3 - 11/20/25**

  - Raise ValueError if null values are present in probabilities in RandomnessStream.filter_for_probability()
  
**3.6.2 - 11/20/25**

  - Improve 'make build-env': better handle args and make the env name optional

**3.6.1 - 11/13/25**

  - Enable setting simulation duration as a string in InteractiveContext.run_for()
  
**3.6.0 - 10/27/25**

  - Move simulate profile command to vivarium_profiling package
  
**3.5.6 - 10/23/25**

  - Split Interfaces and their respective Managers into different modules

**3.5.5 - 10/14/25**

  - Update simulation step log message to info level

**3.5.4 - 10/8/25**

  - Sphinx nitpick typing.Union

**3.5.3 - 09/23/25**

  - Reuse filtered population during results processing when possible

**3.5.2 - 09/23/25**

  - Fix type hint in get_output_model_name_string() utility method

**3.5.1 - 09/22/25**

  - Hotfix: fix a bug that caused errors when an observation was inactive while having 
    different stratifications from other active observations.

**3.5.0 - 09/16/25**

  - Only compute pipelines for observation on an Event if they are actually needed
  - Only compute stratifications on an Event if they are actually needed
  - Simplify marking Observations as stratified

**3.4.16 - 09/02/25**

  - Add name attribute to Event class

**3.4.15 - 08/29/25**

  - Hotfix: expose LifeCycleError in lifecycle package

**3.4.14 - 08/29/25**

  - Refactor lifecycle system into a package
  - Introduce lifecycle_states module with string constants for lifecycle state names

**3.4.13 - 08/22/25**

  - Support writing out simulation results during a 'simulate profile' run
  - Minor UI improvements to 'simulate profile'

**3.4.12 - 08/05/25**

  - Bugfix: reset the index in register_stratified_observation() default results formatter

**3.4.11 - 08/01/25**

  - Use vivarium_dependencies numpy<2 pin 

**3.4.10 - 07/31/25**

  - Use vivarium_dependencies for common setup constraints

**3.4.9 - 07/31/25**

  - Modify futurewarning fix from v3.4.7 to not require pandas>=2.2.0

**3.4.8 - 07/25/25**

  - Feature: Support new environment creation via 'make build-env'

**3.4.7 - 07/18/25**

  - Hush FutureWarnings: add include_groups=False to apply call in StratifiedObservation

**3.4.6 - 07/15/25**

  - Support pinning of vivarium_build_utils; pin vivarium_build_utils>=1.1.0,<2.0.0
  - Pin mypy<1.17.0

**3.4.5 - 05/30/25**

  - Type-hinting: Fix mypy errors in framework/population/population_view.py

**3.4.4 - 05/27/25**

  - Feature: Update package pins for isort and pandas stubs

**3.4.3 - 05/23/25**

  - Feature: Override get_configuration method in Observer

**3.4.2 - 05/22/25**

  - Type-hinting: Fix mypy errors in frameworking/testing_utilties.py

**3.4.1 - 05/21/25**

  - Type-hinting: Fix mypy errors in tests/framework/results/test_context.py

**3.4.0 - 05/19/25**

  - Feature: Update utility functions for rate and probability conversions

**3.3.22 - 05/05/25**

  - Add py.typed marker

**3.3.21 - 05/02/25**

  - Type-hinting: Fix mypy errors in tests/framework/test_event.py

**3.3.20 - 04/30/25**

  - Type-hinting: Fix mypy errors in docs/source/conf.py
  - Type-hinting: Fix mypy errors in tests/interface/test_utilities.py

**3.3.19 - 04/29/25**

  - Type-hinting: Fix mypy errors in tests/framework/test_values.py 
  - Type-hinting: Fix mypy errors in tests/framework/test_engine.py

**3.3.18 - 04/24/25**

  - Bugfix: Allow a component to require all state table columns and create a column.

**3.3.17 - 04/22/25**

  - Type-hinting: Fix mypy errors in tests/framework/test_lifecycle.py

**3.3.16 - 04/21/25**

  - Type-hinting: Fix mypy errors in tests/helpers.py

**3.3.15 - 04/14/25**

  - Type-hinting: Fix mypy errors in src/vivarium/interface/cli.py
  - Type-hinting: Fix mypy errors in tests/interface/test_cli.py
  - Type-hinting: Fix mypy erros in tests/framework/test_configuration.py
  - Type-hinting: Fix mypy erros in tests/examples/test_disease_model.py

**3.3.14 - 03/31/25**

  - Feature: Add classmethod to InteractiveContext to create instance from a backup
  - Type-hinting: Fix mypy errors in tests/framework/results/test_manager.py
  - Type-hinting: Fix mypy errors in tests/framework/results/test_interface.py

**3.3.13 - 03/21/25**

  - Type-hinting: Fix mypy errors in tests/framework/results/test_observer.py
  - Type-hinting: Fix mypy errors in tests/framework/results/test_stratificaton.py
  - Type-hinting: Fix mypy errors in tests/framework/results/test_pbservation.py

**3.3.12 - 03/17/25**

  - Type-hinting: Fix mypy errors in tests/framework/test_plugins.py

**3.3.11 - 03/13/25**

  - Bugfix: Raise an error in InteractiveContext if a requested pipeline does not exist

**3.3.10 - 03/11/25**

  - Type-hinting: Fix mypy errors in tests/framework/test_state_machine.py
  - Type-hinting: Fix mypy errors in tests/framework/test_time.py

**3.3.9 - 03/10/25**

  - Type-hinting: Fix mypy errors in tests/framework/results/helpers.py
  - Type-hinting: Fix mypy errors in tests/framework/population/test_manager.py

**3.3.8 - 03/10/25**

  - Type-hinting: Fix mypy errors in tests/framework/test_utilities.py

**3.3.7 - 02/27/25**

  - Change Event class to a frozen dataclass
  - Type-hinting: Fix mypy errors in tests/framework/population/test_population_view.py

**3.3.6 - 02/25/25**

  - Type-hinting: Fix mypy errors in tests/framework/randomness/test_stream.py

**3.3.5 - 02/21/25**

  - Type-hinting: Fix mypy errors in tests/framework/randomness/test_reproducibility.py

**3.3.4 - 02/19/25**

  - Type-hinting: Fix mypy errors in tests/framework/lookup/test_lookup.py

**3.3.3 - 02/14/25**

  - Type-hinting: Fix mypy errors in tests/framework/components/test_manager.py

**3.3.2 - 02/12/25**

  - Type-hinting: Fix mypy errors in tests/framework/components/test_parser.py
  - Type-hinting: Fix mypy errors in tests/framework/components/test_component.py

**3.3.1 - 02/07/25**

  - Type-hinting: Fix mypy errors in tests/framework/lookup/test_interpolation.py

**3.3.0 - 02/05/25**

  - Feature: Add support for dict as backing data type for lookup tables

**3.2.20 - 02/05/25**

  - Remove tests/framework/components/mocks.py
  - Get python versions from python_versions.json
  
**3.2.19 - 02/03/25**

  - Type-hinting: Fix mypy errors in tests/framework/artifact/test_hdf.py

**3.2.18 - 01/28/25**

  - Type-hinting: Fix mypy errors in tests/framework/artifact/test_manager.py
  
**3.2.17 - 01/24/25**

  - Type-hinting: Fix mypy errors in tests/framework/randomness/test_index_map.py
  - Type-hinting: Fix mypy errors in tests/framework/artifact/test_artifact.py

**3.2.16 - 01/22/25**

  - Type-hinting: Fix mypy errors in tests/framework/randomness/test_manager.py

**3.2.15 - 01/10/25**

  - Type-hinting: Fix mypy errors in tests/framework/randomness/test_crn.py

**3.2.14 - 01/10/25**

  - Type-hinting: Fix mypy errors in vivarium/interface/interactive.py
  - Type-hinting: Fix mypy errors in tests/framework/randomness/conftest.py
  - Type-hinting: Fix mypy errors in tests/conftest.py

**3.2.13 - 12/27/24**

  - Type-hinting: Fix mypy errors in vivarium/examples/boids/

**3.2.12 - 12/26/24**

  - Type-hinting: Fix mypy errors in vivarium/framework/engine.py

**3.2.11 - 12/23/24**

  - Type-hinting: Fix mypy errors in vivarium/framework/components/parser.py

**3.2.10 - 12/17/24**

  - Type-hinting: Fix mypy errors in vivarium/framework/components/manager.py

**3.2.9 - 12/17/24**

  - Bugfix: Replace certain cases of int or float types with Numeric

**3.2.8 - 12/16/24**

  - Feature: Update how additional seed is defined in RandomnessManager

**3.2.7 - 12/12/24**

  - Type-hinting: Fix mypy errors in vivarium/framework/state_machine.py

**3.2.6 - 12/12/24**

  - Change Jenkins conda env name

**3.2.5 - 12/11/24**

  - Type-hinting: Fix mypy errors in vivarium/framework/results/interface.py
  - Type-hinting: Fix mypy errors in vivarium/component.py
  - Type-hinting: Fix mypy errors in vivarium/framework/results/observer.py

**3.2.4 - 12/03/24**

  - Fix type hints for pandas groupby objects

**3.2.3 - 11/21/24**

  - Feature: Allow users to define initialization weights as LookupTableData or an artifact key
  - Feature: Make State's add_transition function return the Transition
  - Feature: Add triggered argument to State's add_transition function
  - Type-hinting: Introduce DataInput type
  - Type-hinting: Fix mypy errors in vivarium/framework/results/manager.py
  - Type-hinting: Fix mypy errors in vivarium/framework/lookup/manager.py

**3.2.2 - 11/14/24**

  - Feature: Enable adding transition to a state by defining the output state and the transition probability

**3.2.1 - 11/13/24**

  - Fix mypy errors in vivarium/framework/results/context.py
  - Fix mypy errors in vivarium/framework/time.py
  - Modernize type hinting
  - Remove unnecessary "from future import annotation" imports

**3.2.0 - 11/12/24**

  - Feature: Supports passing callables directly when building lookup tables
  - Feature: Enables columns and pipelines to specify dependencies directly, instead of by name
  - Feature: Enables identification of which component produced a Pipeline or RandomnessStream
  - Bugfix: Enables Machine to be used directly to model a state machine
  - Bugfix: Ensures that a Pipeline will always have a name
  - Bugfix: Appropriately declares dependencies in example models
  - Testing: Adds coverage for example DiseaseModel
  - Refactor: Converts resource module into a package
  - Refactor: Converts values module into a package
  - Refactor: Simplifies code to allow Managers to create columns
  - Refactor: Converts ResourceManager __iter__ to a well-named instance method
  - Refactor: Creates ResourceTypes for each type of resource
  - Refactor: Makes Pipeline and RandomnessStream inherit from Resource
  - Refactor: Creates ValueSource and ValueModifier resources and attaches them to Pipelines

**3.1.0 - 11/07/24**

  - Drop support for python 3.9

**3.0.18 - 11/06/24**

  - Fix mypy errors in vivarium/framework/logging/manager.py
  - Fix mypy errors in vivarium/framework/results/observations.py

**3.0.17 - 11/04/24**

  - Fix mypy errors in vivarium/framework/configuration.py
  - Fix mypy errors in vivarium/framework/artifact/manager.py

**3.0.16 - 10/31/24**

  - Bugfix to prevent a LookupTable from changing order of the value columns
  - Fix mypy errors in vivarium/framework/lookup/table.py
  - Fix mypy errors in vivarium/framework/randomness/manager.py
  - Fix mypy errors in vivarium/interface/utilities.py
  - Typing changes in vivarium/framework/lookup/interpolation.py
  - Fix broken build from LayeredConfigTree typing
  - Fix type handling for clock and step size in vivarium/framework/event.py

**3.0.15 - 10/24/24**

  - Fix mypy errors in vivarium/framework/event.py
  - Update CI to run from reusable workflow

**3.0.14 - 10/18/24**

  - Fix mypy errors in vivarium/framework/artifact/artifact.py
  - Fix mypy errors in vivarium/framework/randomness/stream.py

**3.0.13 - 10/15/24**

  - Fix mypy errors: vivarium/framework/lookup/interpolation.py

**3.0.12 - 10/14/24**

  - Bugfix for mypy errors: vivarium/framework/values.py

**3.0.11 - 10/08/24**

  - Fix mypy errors: vivarium/framework/values.py

**3.0.10 - 10/07/24**

  - Add method to SimulationClock to get number of simulation steps remaining

**3.0.9 - 10/04/24**

  - Fix mypy errors: vivarium/framework/logging/utilities.py

**3.0.8 - 10/03/24**

  - Fix mypy errors: vivarium/framework/resource.py
  - Fix mypy errors: vivarium/framework/artifact/hdf.py

**3.0.7 - 09/25/24**

  - Enable population manager and population view methods to accept strings  
  - Fix mypy errors: vivarium/framework/lifecycle.py
  - Fix mypy errors: vivarium/framework/population/manager.py
  - Fix mypy errors: vivarium/framework/population/population_view.p
  - Fix mypy errors: vivarium/framework/plugins.py
  - Fix mypy errors: vivarium/framework/results/stratification.py

**3.0.6 - 09/20/24**

  - Fix mypy errors: vivarium/framework/randomness/index_map.py

**3.0.5 - 09/17/24**

  - Pin Sphinx below 8.0

**3.0.4 - 09/12/24**

  - Introduce static type checking with mypy
  - Add new types for clock time and step-size

**3.0.3 - 09/11/24**

  - Raise an error if a component attempts to access a non-existent population_view

**3.0.2 - 08/27/24**

  - Update results docstrings
  - Add a results concepts model doc
  - Docstring cleanup throughout
  - Fix up tutorial docs
  - Strengthen doctests
  
**3.0.1- 08/20/24**

 - Create script to find matching dependency branches
 - Add results category exclusion tests

**3.0.0 - 08/13/24**

Breaking changes:
  - Remove the unnecessary metrics pipeline
  - Refactor lookup table creation and allow configuration of lookup columns
  - Refactor results manager to process results directly

Major changes:
  - Move results controller and interface from managers to default plugins
  - Add a get_configuration method and configuration attribute to Component
  - Enable build_lookup_table to accept a list as input data
  - Implement an Observation dataclass
  - Remove --location/-l option from simulate run command
  - Change the metrics/ folder to results/; refer to "results" instead of "metrics" throughout
  - Implement multiple new interface functions for registering stratifications and observations
  - Implement multiple new Observer types
  - Implement simulation backups
  - Implement excluding results categories via the configuration

Other changes:
  - Use layered-config-tree package instead of local ConfigTree class
  - Add a report emitter to the SimulationContext
  - Check for and log unused stratifications and raise for missing required stratifications
  - Move all steps of running a simulation into a run_simulation instance method
  - Add simulate run e2e test
  - Stop writing seed and draw columns to the results
  - Install matching upstream branches in github builds
  - Automatically run Jenkins builds on push or pull request
  - Add type hints throughout results modules
  - Various other minor updates

**2.3.8 - 06/17/24**

 - Hotfix pin numpy below 2.0

**2.3.7 - 03/21/24**
  
  - Add deprecation warning to import ConfigTree from the config_tree package

**2.3.6 - 03/07/24**

  - Update population keys in testing utilities to be mmore descriptive

**2.3.5 - 03/01/24**

  - Improves boids example and tutorial

**2.3.4 - 02/23/24**

  - Fixes parsing in results manager to remove trailing underscore

**2.3.3 - 01/29/24**

 - Improve readability of api reference docs

**2.3.2 - 01/29/24**

 - Fix broken readthedocs build

**2.3.1 - 01/09/24**

 - Update PyPI to 2FA with trusted publisher

**2.3.0 - 12/19/23**

 - Incorporate Individualized Clocks v1
 - Document how to remove components from an interactive simulation
 - Update code in docs to match current implementation

**2.2.1 - 10/24/23**

 - Hotfix to expose ScalarValue at the lookup package level

**2.2.0 - 10/24/23**

 - Refactor Manager configuration defaults
 - Throw an error if simulation attempts to use a component that is not an instance of Component
 - Refactor and simplify LookupTable implementations
 - Enable LookupTable to have source data that is only categorical
 - Enable LookupTables with DataFrame source data to specify value columns

**2.1.1 - 10/13/23**

 - Enable RandomnessStream to sample from a distribution
 - Refactor `ComponentConfigurationParser` to create components as they are parsed

**2.1.0 - 10/12/23**

 - Remove explicit support for Python 3.8
 - Set default value for ConfigNode::get_value to None

**2.0.1 - 10/04/23**

 - Set pipeline's returned Series' name to the pipeline's name

**2.0.0 - 09/22/23**

 - Create `Component` and `Manager` classes
 - Ensure all managers and components inherit from them
 - Define properties in `Component` that components can override
 - Define lifecycle methods in `Component` that components override
 - Refactor all components in vivarium to use and leverage`Component`
 - Warn when using components not inheriting from `Component`
 - Change the behavior of `State.add_transition` to take a Transition object rather than another State
 - Add optional argument to State constructor to allow self transitions

**1.2.9 - 09/19/23**

 - Set default in register_observation

**1.2.8 - 09/18/23**

 - Unpin pandas

**1.2.7 - 09/14/23**

 - Allow pandas <2.1.0

**1.2.6 - 09/14/23**

 - Update state machine to prepare for pandas 2.0

**1.2.5 - 09/05/23**

 - Update ConfigTree to make it pickleable; raise NotImplementedError on equality calls

**1.2.4 - 09/01/23**

 - Create LookupTableData type alias for the source data to LookupTables

**1.2.3 - 08/28/23**

 - Enable allowing self transitions directly in a State's constructor

**1.2.2 - 08/04/23**

 - Bugfix to include all metrics outputs in results manager

**1.2.1 - 07/12/23**

 - Adds logging for registering stratifications and observations
 - Changes version metadata to use setuptools_scm

**1.2.0 - 06/01/23**

 - Stop supporting Python 3.7 and start supporting 3.11
 - Bugfix to allow for zero stratifications
 - Removes ignore filters for known FutureWarnings
 - Refactor location of default stratification definition
 - Bugfix to stop shuffling simulants when drawing common random number

**1.1.0 - 05/03/23**

 - Clean up randomness system
 - Fix a bug in stratification when a stratum is empty
 - Create a dedicated logging system
 - Fix bug in preventing passing an Iterable to `rate_to_probability`

**1.0.4 - 01/25/23**

 - Bugfixes for ResultsContext

**1.0.3 - 01/19/23**

 - Enhancement to use pop_data.user_data.get pattern in BasePopulation example
 - Mend get_value unhashable argument for Results Manger add_observation()
 - Split randomness into subpackage
 - Remove copy_with_additional_key method from RandomnessStream

**1.0.2 - 12/27/22**

 - Fix a typo that prevented deployment of v1.0.1

**1.0.1 - 12/27/22**

 - Remove metrics from the population management system
 - Add a new lifecycle builder interface method for simulation state access
 - Suppress future warnings (temporarily)
 - Update github actions to support python 3.7-3.10
 - Update codeowners

**1.0.0 - 12/20/22**

 - Added Results Manager feature.

**0.10.21 - 12/20/22**

 - Cleaned up warnings in artifact test code.
 - Updated codeowners and pull request template.

**0.10.20 - 12/20/22**

 - Update CI versions to build on python versions 3.7-3.10

**0.10.19 - 10/04/22**

 - Fix bug on `simulate run` CLI introduced in 0.10.18

**0.10.18 - 09/20/22**

 - Standardize results directories
 - Adds ability to run without artifact
 - Specify correct permissions when creating directories and files

**0.10.17 - 07/25/22**

 - Fix bug when initializing tracked column

**0.10.16 - 06/30/22**

 - Fix a bug in adding new simulants to a population
 - Add CODEOWNERS file

**0.10.15 - 06/29/22**

 - Added performance reporting
 - Added support for empty initial populations
 - Refactor population system

**0.10.14 - 05/16/22**

 - Fixed pandas FutureWarning in `randomness.get_draw`

**0.10.13 - 05/05/22**

 - Improved error message when component dependencies are not specified.
 - Fix faulty set logic in `PopulationView.subview`

**0.10.12 - 02/15/22**

 - Reformat code with black and isort.
 - Add formatting checks to CI.
 - Add `current_time` to interactive context.
 - Squash pandas FutureWarning for Series.append usage.
 - Add a UserWarning when making a new artifact.

**0.10.11 - 02/12/22**

 - Update CI to make a cleaner release workflow
 - Add PR template

**0.10.10 - 10/29/21**

 - Update license to BSD 3-clause
 - Replace authors metadata with zenodo.json
 - Updated examples
 - Doctest bugfixes

**0.10.9 - 08/16/21**

 - Add flag to SimulationContext.report to turn off results printing at sim end.

**0.10.8 - 08/10/21**

 - Set Python version in CI deployment to 3.8

**0.10.7 - 08/10/21**

 - Hotfix to re-trigger CI

**0.10.6 - 08/10/21**

 - Fix bug in deploy script

**0.10.5 - 08/10/21**

 - Update builder documentation
 - Update build process
 - Add check for compatible python version

**0.10.4 - 04/30/21**

 - Reapply location and artifact path changes

**0.10.3 - 04/30/21**

 - Revert location and artifact path changes

**0.10.2 - 04/27/21**

 - Remove dependency on location and artifact path in configuration files
 - Add location and artifact path arguments to `simulate run`
 - Fix bug that broke simulations running on Windows systems

**0.10.1 - 12/24/20**

 - Move from travis to github actions for CI.

**0.10.0 - 10/2/20**

 - Fix bug in copying a `RandomnessStream` with a new key
 - Add documentation of randomness in vivarium
 - Add validation to `LookupTable`, `InterpolatedTable`, `Interpolation`, and
   `Order0Interp`
 - Fix bug writing invalid artifact keys
 - Fix `EntityKey` `eq` and `ne` functions
 - Remove dependency on `graphviz`
 - Move `get_seed` from `RandomnessStream` to `RandomnessInterface`
 - Remove `random_seed` from output index and add `random_seed` and
   `input_draw` to output columns
 - Raise a `PopulationError` when trying to access non-existent columns in a
   `PopulationView`
 - Fix validation issues in Travis config
 - Fix typing issues in `ComponentManager` and `Event`

**0.9.3 - 12/7/19**

 - Bugfix in population type conversion.

**0.9.2 - 12/3/19**

 - Bugfix in artifact configuration management.
 - Bugfix in population query.

**0.9.1 - 11/18/19**

 - Be less restrictive about when get_value can be called.

**0.9.0 - 11/16/19**

 - Clean up event emission.
 - Make events immutable.
 - Stronger validation around model specification file.
 - Move the data artifact from vivarium public health to vivarium.
 - Update the ConfigTree str and repr to be more legible.
 - Be consistent about preferring pathlib over os.path.
 - Add some ConfigTree specific errors.
 - Refactor ConfigTree and ConfigNode to remove unused functionality and
   make the interface more consistent.
 - Extensively update documentation for configuration system.
 - Restructure component initialization so that **all** simulation components
   are created at simulation initialization time. Previous behavior had
   sub-components created at setup time.
 - Introduce lifecycle management system to enforce events proceed in the
   correct order and ensure framework tools are not misused.
 - Remove results writer.
 - Overhaul simulation creation to be significantly less complex.
 - Update privacy levels for simulation context managers.
 - Update context creation and usage tutorials.
 - Ditch the 'omit_missing_columns' argument for PopulationView.get.  Subviews
   should be used instead.
 - Consistent naming for rates in data, pipelines, and configuration.
 - Introduce resource management system for users to properly specify
   component dependencies for population initialization.
 - Switch age_group_start and age_group_end to age_start and age_end, making
   the naming scheme for binned data consistent.
 - Use loguru for logging.
 - Fix a bug in transition probability computation.
 - Raise error when component attempts to update columns they don't own instead
   of silently ignoring them.
 - Use consistent data bin naming to make using lookup tables less verbose.
 - Rename value system joint_value_postprocessor to union_postprocessor.
 - Docs and concept note for values system.
 - Be consistent about manager naming on builder interfaces.
 - Updated concept docs for entry points.
 - Lookup table docs and concept note.
 - Bugfix in randomness to handle datetime conversion on Windows.
 - Constrain components to only have a single population initializer.

**0.8.24 - 08/20/19**

 - Bugfix to prevent component list from not including setup components during setup phase.
 - Bugfix to dot diagram of state machine.

**0.8.23 - 08/09/19**

 - Move handle_exceptions() up to vivarium to eliminate duplication

**0.8.22 - 07/16/19**

 - Bugfix for lookup table input validation.
 - Event subsystem documentation.

**0.8.21 - 06/14/19**

 - Add names and better reprs to some of the managers.
 - ConfigTree documentation
 - Yaml load bugfix.
 - Documentation for ``simulate run`` and the interactive context.
 - Tutorials for running a simulation interactively and from the command line.
 - Headers for API documentation.
 - Component management documentation.
 - Enforce all components have a unique name.
 - Add ``get_components_by_type`` and ``get_component(name)`` to
   the component manager.
 - Bugfix in the lookup table.

**0.8.20 - 04/22/19**

 - Add simulation lifecycle info to the simulant creator.
 - Bugfix in simulate profile.

**0.8.19 - 03/27/19**

 - Update results writer to write new hdfs instead of overwriting.

**0.8.18 - 02/13/19**

 - Fix numerical issue in rate to probability calculation
 - Alter randomness manager to keep track of randomness streams.

**0.8.17 - 02/13/19**

 - Fix branch/version synchronization

**0.8.16 - 02/11/19**

 - Remove combined sexes from the "build_table".

**0.8.15 - 01/03/19**

 - Add doctests to travis
 - Update population initializer error message

**0.8.14 - 12/20/18**

 - Standardize the population getter from the the interactive interface.
 - Added "additional_key" argument to randomness.filter for probability and for rate.
 - Added a profile subcommand to simulate.
 - Separated component configuration from setup.
 - Vectorize python loops in the interpolation implementation.

**0.8.13 - 11/15/18**

 - Fix broken doc dependency

**0.8.12 - 11/15/18**

 - Remove mean age and year columns

**0.8.11 - 11/15/18**

 - Bugfix where transitions were casting pandas indices to series.
 - Add better error message when a none is found in the configuration.

**0.8.10 - 11/5/18**

 - Added ``add_components`` method to simulation context.
 - Added typing info to interactive interface.

**0.8.9 - 10/23/18**

 - Accept ``.yml`` model specifications
 - Redesign interpolation. Order zero only at this point.

**0.8.8 - 10/09/18**

 - Raise error if multiple components set same default configuration.
 - Loosen error checking in value manager

**0.8.7 - 09/25/18**

 - Distinguish between missing and cyclic population table dependencies.
 - Initial draft of tutorial documentation

**0.8.6 - 09/07/18**

 - Workaround for hdf metadata limitation when writing dataframes with a large
   number of columns

**0.8.5 - 08/22/18**

 - Add integration with Zenodo to produce DOIs
 - Added default get_components implementation for component manager

**0.8.4 - 08/02/18**

 - Standardized a bunch of packaging stuff.

**0.8.2 - 07/24/18**

 - Added ``test`` command to verify and installation
 - Updated ``README`` with installation instructions.


**0.8.1 - 07/24/18**

 - Move to source layout.
 - Set tests to install first and then test installed package.
 - Renamed ``test_util`` to resolve naming collision during test.

**0.8.0 - 07/24/18**

 - Initial release<|MERGE_RESOLUTION|>--- conflicted
+++ resolved
@@ -1,12 +1,10 @@
-<<<<<<< HEAD
-**3.6.4 - 12/15/25**
+**3.6.5 - 12/16/25**
 
   - Type-hinting: Fix mypy errors in framework/utilities.py
-=======
+
 **3.6.4 - 12/16/25**
 
   - Add documentation for Component LookupTable configuration
->>>>>>> 26efdcb1
   
 **3.6.3 - 11/20/25**
 
