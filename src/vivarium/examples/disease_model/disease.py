# mypy: ignore-errors
<<<<<<< HEAD
from typing import List, Optional, Dict
=======
from __future__ import annotations
>>>>>>> d298d0c5

import pandas as pd

from vivarium import Component
from vivarium.framework.engine import Builder
from vivarium.framework.state_machine import Machine, State, Transition
from vivarium.framework.utilities import rate_to_probability
from vivarium.framework.values import list_combiner, union_post_processor


class DiseaseTransition(Transition):
    #####################
    # Lifecycle methods #
    #####################
    def __init__(
        self,
        input_state: "DiseaseState",
        output_state: "DiseaseState",
        cause_key: str,
        measure: str,
        rate_name: str,
        **kwargs,
    ):
        super().__init__(
            input_state, output_state, probability_func=self._probability, **kwargs
        )
        self.cause_key = cause_key
        self.measure = measure
        self.rate_name = rate_name

    # noinspection PyAttributeOutsideInit
    def setup(self, builder: Builder) -> None:
        super().setup(builder)
        rate = builder.configuration[self.cause_key][self.measure]

        self.base_rate = lambda index: pd.Series(rate, index=index)
        self.transition_rate = builder.value.register_rate_producer(
            self.rate_name, source=self._risk_deleted_rate
        )
        self.joint_population_attributable_fraction = builder.value.register_value_producer(
            f"{self.rate_name}.population_attributable_fraction",
            source=lambda index: [pd.Series(0.0, index=index)],
            preferred_combiner=list_combiner,
            preferred_post_processor=union_post_processor,
        )

    ##################################
    # Pipeline sources and modifiers #
    ##################################

    def _risk_deleted_rate(self, index: pd.Index) -> pd.Series:
        return self.base_rate(index) * (
            1 - self.joint_population_attributable_fraction(index)
        )

    ##################
    # Helper methods #
    ##################

    def _probability(self, index: pd.Index) -> pd.Series:
        effective_rate = self.transition_rate(index)
        return pd.Series(rate_to_probability(effective_rate))


class DiseaseState(State):
    ##############
    # Properties #
    ##############

    @property
    def columns_required(self) -> list[str] | None:
        return [self.model, "alive"]

    @property
    def population_view_query(self) -> str | None:
        return f"alive == 'alive' and {self.model} == '{self.state_id}'"

    #####################
    # Lifecycle methods #
    #####################

    def __init__(self, state_id: str, cause_key: str, with_excess_mortality: bool = False):
        super().__init__(state_id)
        self._cause_key = cause_key
        self._with_excess_mortality = with_excess_mortality

    # noinspection PyAttributeOutsideInit
    def setup(self, builder: Builder):
        """Performs this component's simulation setup.

        Parameters
        ----------
        builder
            Interface to several simulation tools.
        """
        super().setup(builder)
        if self._with_excess_mortality:
            self._excess_mortality_rate = builder.configuration[
                self._cause_key
            ].excess_mortality_rate
        else:
            self._excess_mortality_rate = 0

        self.clock = builder.time.clock()

        self.excess_mortality_rate = builder.value.register_rate_producer(
            f"{self.state_id}.excess_mortality_rate",
            source=self.risk_deleted_excess_mortality_rate,
        )
        self.excess_mortality_rate_paf = builder.value.register_value_producer(
            f"{self.state_id}.excess_mortality_rate.population_attributable_fraction",
            source=lambda index: [pd.Series(0.0, index=index)],
            preferred_combiner=list_combiner,
            preferred_post_processor=union_post_processor,
        )

        builder.value.register_value_modifier("mortality_rate", self.add_in_excess_mortality)

    ##################
    # Public methods #
    ##################

    def add_disease_transition(
        self, output: "DiseaseState", measure: str, rate_name: str, **kwargs
    ) -> DiseaseTransition:
        t = DiseaseTransition(self, output, self._cause_key, measure, rate_name, **kwargs)
        self.add_transition(t)
        return t

    ##################################
    # Pipeline sources and modifiers #
    ##################################

    def risk_deleted_excess_mortality_rate(self, index: pd.Index) -> pd.Series:
        return pd.Series(self._excess_mortality_rate, index=index) * (
            1 - self.excess_mortality_rate_paf(index)
        )

    def add_in_excess_mortality(
        self, index: pd.Index, mortality_rates: pd.Series
    ) -> pd.Series:
        affected = self.population_view.get(index)
        mortality_rates.loc[affected.index] += self.excess_mortality_rate(affected.index)

        return mortality_rates


class DiseaseModel(Machine):

    #####################
    # Lifecycle methods #
    #####################

    # noinspection PyAttributeOutsideInit
    def setup(self, builder: Builder) -> None:
        super().setup(builder)
        config = builder.configuration[self.state_column]
        # Reasonable approximation for short duration diseases.
        case_fatality_rate = config.excess_mortality_rate / (
            config.excess_mortality_rate + config.remission_rate
        )
        cause_specific_mortality_rate = config.incidence_rate * case_fatality_rate

        self.cause_specific_mortality_rate = builder.value.register_rate_producer(
            f"{self.state_column}.cause_specific_mortality_rate",
            source=lambda index: pd.Series(cause_specific_mortality_rate, index=index),
        )
        builder.value.register_value_modifier(
            "mortality_rate", modifier=self.delete_cause_specific_mortality
        )

    ##################################
    # Pipeline sources and modifiers #
    ##################################

    def delete_cause_specific_mortality(self, index: pd.Index, rates: pd.Series) -> pd.Series:
        return rates - self.cause_specific_mortality_rate(index)


class SISDiseaseModel(Component):
    configuration_defaults = {
        "disease": {
            "incidence_rate": 0.005,
            "remission_rate": 0.05,
            "excess_mortality_rate": 0.01,
        }
    }

    def __init__(self, disease_name: str):
        super().__init__()
        self._name = disease_name
        self.configuration_defaults = {
            disease_name: SISDiseaseModel.configuration_defaults["disease"]
        }

        susceptible_state = DiseaseState(f"susceptible_to_{self._name}", self._name)
        infected_state = DiseaseState(
            f"infected_with_{self._name}", self._name, with_excess_mortality=True
        )

        susceptible_state.allow_self_transitions()
        susceptible_state.add_disease_transition(
            infected_state,
            measure="incidence_rate",
            rate_name=f"{infected_state.state_id}.incidence_rate",
        )
        infected_state.allow_self_transitions()
        infected_state.add_disease_transition(
            susceptible_state,
            measure="remission_rate",
            rate_name=f"{infected_state.state_id}.remission_rate",
        )

        model = DiseaseModel(
            self._name,
            initial_state=susceptible_state,
            states=[susceptible_state, infected_state],
        )
        self._sub_components = [model]<|MERGE_RESOLUTION|>--- conflicted
+++ resolved
@@ -1,9 +1,5 @@
 # mypy: ignore-errors
-<<<<<<< HEAD
-from typing import List, Optional, Dict
-=======
 from __future__ import annotations
->>>>>>> d298d0c5
 
 import pandas as pd
 
