from __future__ import annotations

import itertools

import numpy as np
import pandas as pd

from vivarium import Component
from vivarium.framework.engine import Builder
from vivarium.framework.event import Event
from vivarium.framework.population import SimulantData
from vivarium.framework.results import VALUE_COLUMN
from vivarium.framework.results.observer import Observer
from vivarium.framework.results.stratification import Stratification
from vivarium.framework.values import Pipeline
from vivarium.types import ScalarMapper, VectorMapper

NAME = "hogwarts_house"
NAME_COLUMNS = ["first_name", "last_name"]
HOUSE_CATEGORIES = ["hufflepuff", "ravenclaw", "slytherin", "gryffindor"]
STUDENT_TABLE = pd.DataFrame(
    np.array([["harry", "potter"], ["severus", "snape"], ["luna", "lovegood"]]),
    columns=NAME_COLUMNS,
)
STUDENT_HOUSES = pd.Series(["gryffindor", "slytherin", "ravenclaw"])

BIN_BINNED_COLUMN = "silly_bin"
BIN_SOURCE = "silly_level"
BIN_LABELS = ["meh", "somewhat", "very", "extra"]
BIN_SILLY_BIN_EDGES = [0, 20, 40, 60, 90]

COL_NAMES = ["house", "familiar", "power_level", "tracked"]
FAMILIARS = ["owl", "cat", "gecko", "banana_slug", "unladen_swallow"]
POWER_LEVELS = [20, 40, 60, 80]
POWER_LEVEL_BIN_EDGES = [0, 25, 50, 75, 100]
POWER_LEVEL_GROUP_LABELS = ["low", "medium", "high", "very high"]
TRACKED_STATUSES = [True, False]
RECORDS = list(itertools.product(HOUSE_CATEGORIES, FAMILIARS, POWER_LEVELS, TRACKED_STATUSES))
BASE_POPULATION = pd.DataFrame(data=RECORDS, columns=COL_NAMES)

HARRY_POTTER_CONFIG = {
    "time": {
        "start": {"year": 2024, "month": 4, "day": 22},
        "end": {"year": 2029, "month": 4, "day": 22},
        "step_size": 365,  # Days
    },
    "stratification": {
        "default": ["student_house", "power_level_group"],
    },
}

RNG = np.random.default_rng(42)


##################
# Helper classes #
##################


class Hogwarts(Component):
    @property
    def columns_created(self) -> list[str]:
        return [
            "student_id",
            "student_house",
            "familiar",
            "power_level",
            "house_points",
            "quidditch_wins",
            "exam_score",
            "spell_power",
            "potion_power",
        ]

    def setup(self, builder: Builder) -> None:
        self.grade = builder.value.register_value_producer(
            "grade",
            source=lambda index: self.population_view.get(index)["exam_score"].map(
                lambda x: x // 10
            ),
            requires_columns=["exam_score"],
        )

    def grade_source(self, index: pd.Index[int]) -> pd.Series[str]:
<<<<<<< HEAD
        pass_mask = self.population_view.get(index)["exam_score"] > 65
=======
        pass_mask = self.population_view.get(index)["exam_score"] > 6
>>>>>>> f666680f
        return pass_mask.map({True: "pass", False: "fail"})

    def on_initialize_simulants(self, pop_data: SimulantData) -> None:
        size = len(pop_data.index)
        initialization_data = pd.DataFrame(
            {
                "student_id": list(range(size)),
                "student_house": RNG.choice(STUDENT_HOUSES, size=size),
                "familiar": RNG.choice(FAMILIARS, size=size),
                "power_level": RNG.choice([lvl for lvl in POWER_LEVELS], size=size),
                "house_points": 0,
                "quidditch_wins": 0,
                "exam_score": 0.0,
            },
            index=pop_data.index,
        )
        # Assume power level components are evenly split
        initialization_data["spell_power"] = initialization_data["power_level"] / 2
        initialization_data["potion_power"] = initialization_data["power_level"] / 2
        self.population_view.update(initialization_data)

    def on_time_step(self, pop_data: Event) -> None:
        update = self.population_view.get(pop_data.index)
        update["house_points"] = 0
        update["quidditch_wins"] = 0
        # House points are stratified by 'student_house' and 'power_level_group'.
        # Let's have each wizard of gryffindor and of power level 20 or 80
        # gain a point on each time step.
        update.loc[
            (update["student_house"] == "gryffindor")
            & (update["power_level"].isin([20, 80])),
            "house_points",
        ] = 1
        # Quidditch wins are stratified by 'familiar'.
        # Let's have each wizard with a banana slug familiar gain a point
        # on each time step.
        update.loc[update["familiar"] == "banana_slug", "quidditch_wins"] = 1
        # Update everyones test score to increase by 10 points per time step
        update["exam_score"] += 10.0

        self.population_view.update(update)


class HousePointsObserver(Observer):
    """Observer that is stratified by multiple columns (the defaults,
    'student_house' and 'power_level_group')
    """

    def register_observations(self, builder: Builder) -> None:
        builder.results.register_adding_observation(
            name="house_points",
            aggregator_sources=["house_points"],
            aggregator=lambda df: df.sum(),
            requires_columns=[
                "house_points",
            ],
            results_formatter=results_formatter,
        )


class FullyFilteredHousePointsObserver(Observer):
    """Same as `HousePointsObserver but with a filter that leaves no simulants"""

    def register_observations(self, builder: Builder) -> None:
        builder.results.register_adding_observation(
            name="house_points",
            pop_filter="tracked==True & power_level=='one billion'",
            aggregator_sources=["house_points"],
            aggregator=lambda df: df.sum(),
            requires_columns=[
                "house_points",
            ],
        )


class QuidditchWinsObserver(Observer):
    """Observer that is stratified by a single column ('familiar')"""

    def register_observations(self, builder: Builder) -> None:
        builder.results.register_adding_observation(
            name="quidditch_wins",
            aggregator_sources=["quidditch_wins"],
            aggregator=lambda df: df.sum(),
            excluded_stratifications=["student_house", "power_level_group"],
            additional_stratifications=["familiar"],
            requires_columns=[
                "quidditch_wins",
            ],
            results_formatter=results_formatter,
        )


class NoStratificationsQuidditchWinsObserver(Observer):
    """Same as above but no stratifications at all"""

    def register_observations(self, builder: Builder) -> None:
        builder.results.register_adding_observation(
            name="no_stratifications_quidditch_wins",
            aggregator_sources=["quidditch_wins"],
            aggregator=lambda df: df.sum(),
            excluded_stratifications=["student_house", "power_level_group"],
            requires_columns=[
                "quidditch_wins",
            ],
            results_formatter=results_formatter,
        )


class MagicalAttributesObserver(Observer):
    """Observer whose aggregator returns a pd.Series instead of a float (which in
    turn results in a dataframe with multiple columns instead of just one
    'value' column)
    """

    def register_observations(self, builder: Builder) -> None:
        builder.results.register_adding_observation(
            name="magical_attributes",
            aggregator=self._get_magical_attributes,
            excluded_stratifications=["student_house"],
            results_formatter=lambda *_: pd.DataFrame(),
        )

    def _get_magical_attributes(self, _: pd.DataFrame) -> pd.Series[float]:
        """Increase each level by one per time step"""
        return pd.Series([1.0, 1.0], ["spell_power", "potion_power"])


class ExamScoreObserver(Observer):
    """Observer that is not stratified and exam scores"""

    def register_observations(self, builder: Builder) -> None:
        builder.results.register_concatenating_observation(
            name="exam_score",
            requires_columns=["student_id", "student_house", "exam_score"],
        )


class CatBombObserver(Observer):
    """Observer that counts the number of feral cats per house"""

    def register_observations(self, builder: Builder) -> None:
        builder.results.register_stratified_observation(
            name="cat_bomb",
            pop_filter="familiar=='cat' and tracked==True",
            requires_columns=["familiar"],
            results_updater=self.update_cats,
            excluded_stratifications=["power_level_group"],
            aggregator_sources=["student_house"],
            aggregator=len,
        )

    def update_cats(self, existing_df: pd.DataFrame, new_df: pd.DataFrame) -> pd.DataFrame:
        no_cats_mask = existing_df["value"] == 0
        updated_df = existing_df
        updated_df.loc[no_cats_mask, "value"] = new_df["value"]
        updated_df.loc[~no_cats_mask, "value"] *= new_df["value"]
        return updated_df


class ValedictorianObserver(Observer):
    """Observer that records the valedictorian at each time step. All students
    have the same exam scores and so the valedictorian is chosen randomly.
    """

    def __init__(self) -> None:
        super().__init__()
        self.valedictorians: list[int] = []

    def register_observations(self, builder: Builder) -> None:
        builder.results.register_unstratified_observation(
            name="valedictorian",
            requires_columns=["event_time", "student_id", "exam_score"],
            results_gatherer=self.choose_valedictorian,  # type: ignore [arg-type]
            results_updater=self.update_valedictorian,
        )

    def choose_valedictorian(self, df: pd.DataFrame) -> pd.DataFrame:
        eligible_students = df.loc[~df["student_id"].isin(self.valedictorians), "student_id"]
        valedictorian: int = RNG.choice(eligible_students)
        self.valedictorians.append(valedictorian)
        return df[df["student_id"] == valedictorian]

    def update_valedictorian(
        self, _existing_df: pd.DataFrame, new_df: pd.DataFrame
    ) -> pd.DataFrame:
        return new_df


class HogwartsResultsStratifier(Component):
    def setup(self, builder: Builder) -> None:
        builder.results.register_stratification(
            name="student_house",
            categories=list(STUDENT_HOUSES),
            requires_columns=["student_house"],
        )
        builder.results.register_stratification(
            name="familiar", categories=FAMILIARS, requires_columns=["familiar"]
        )
        builder.results.register_binned_stratification(
            "power_level",
            "power_level_group",
            POWER_LEVEL_BIN_EDGES,
            POWER_LEVEL_GROUP_LABELS,
        )


##################
# Helper methods #
##################


def results_formatter(
    measure: str,
    results: pd.DataFrame,
) -> pd.DataFrame:
    """An test use case of an observer's report method that writes a DataFrame to a CSV file."""
    # Add extra cols
    results["measure"] = measure
    # Sort the columns such that the stratifications (index) are first
    # and VALUE_COLUMN is last and sort the rows by the stratifications.
    other_cols = [c for c in results.columns if c != VALUE_COLUMN]
    return results[other_cols + [VALUE_COLUMN]].sort_index().reset_index()


def sorting_hat_vectorized(state_table: pd.DataFrame) -> pd.Series[str]:
    sorted_series = state_table.apply(sorting_hat_serial, axis=1)
    return sorted_series


def sorting_hat_serial(simulant_row: pd.Series[str]) -> str:
    first_name = simulant_row[0]
    last_name = simulant_row[1]
    if first_name == "harry":
        return "gryffindor"
    if first_name == "luna":
        return "ravenclaw"
    if last_name == "snape":
        return "slytherin"
    return "hufflepuff"


def sorting_hat_bad_mapping(simulant_row: pd.Series[str]) -> str:
    # Return something not in CATEGORIES
    return "pancakes"


def verify_stratification_added(
    stratification_list: list[Stratification],
    name: str,
    sources: list[str],
    categories: list[str],
    excluded_categories: list[str],
    mapper: VectorMapper | ScalarMapper,
    is_vectorized: bool,
) -> bool:
    """Verify that a Stratification object is in `stratification_list`"""
    matching_stratification_found = False
    for stratification in stratification_list:  # noqa
        # big equality check
        if (
            stratification.name == name
            and sorted(stratification.categories)
            == sorted([cat for cat in categories if cat not in excluded_categories])
            and sorted(stratification.excluded_categories) == sorted(excluded_categories)
            and stratification.mapper == mapper
            and stratification.is_vectorized == is_vectorized
            and sorted(stratification.sources) == sorted(sources)
        ):
            matching_stratification_found = True
            break
    return matching_stratification_found


# Mock for get_value call for Pipelines, returns a str instead of a Pipeline
def mock_get_value(self: Builder, name: str) -> Pipeline:
    if not isinstance(name, str):
        raise TypeError("Passed a non-string type to mock get_value(), check your pipelines.")
    return Pipeline(name)<|MERGE_RESOLUTION|>--- conflicted
+++ resolved
@@ -82,11 +82,7 @@
         )
 
     def grade_source(self, index: pd.Index[int]) -> pd.Series[str]:
-<<<<<<< HEAD
-        pass_mask = self.population_view.get(index)["exam_score"] > 65
-=======
         pass_mask = self.population_view.get(index)["exam_score"] > 6
->>>>>>> f666680f
         return pass_mask.map({True: "pass", False: "fail"})
 
     def on_initialize_simulants(self, pop_data: SimulantData) -> None:
