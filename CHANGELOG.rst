<<<<<<< HEAD
**3.3.8 - 03/04/25**

  - Type-hinting: Fix mypy errors in tests/framework/results/helpers.py
=======
**3.3.8 - 03/10/25**

  - Type-hinting: Fix mypy errors in tests/framework/test_utilities.py
>>>>>>> 47876bbd

**3.3.7 - 02/27/25**

  - Change Event class to a frozen dataclass
  - Type-hinting: Fix mypy errors in tests/framework/population/test_population_view.py

**3.3.6 - 02/25/25**

  - Type-hinting: Fix mypy errors in tests/framework/randomness/test_stream.py

**3.3.5 - 02/21/25**

  - Type-hinting: Fix mypy errors in tests/framework/randomness/test_reproducibility.py

**3.3.4 - 02/19/25**

  - Type-hinting: Fix mypy errors in tests/framework/lookup/test_lookup.py

**3.3.3 - 02/14/25**

  - Type-hinting: Fix mypy errors in tests/framework/components/test_manager.py

**3.3.2 - 02/12/25**

  - Type-hinting: Fix mypy errors in tests/framework/components/test_parser.py
  - Type-hinting: Fix mypy errors in tests/framework/components/test_component.py

**3.3.1 - 02/07/25**

  - Type-hinting: Fix mypy errors in tests/framework/lookup/test_interpolation.py

**3.3.0 - 02/05/25**

  - Feature: Add support for dict as backing data type for lookup tables

**3.2.20 - 02/05/25**

  - Remove tests/framework/components/mocks.py
  - Get python versions from python_versions.json
  
**3.2.19 - 02/03/25**

  - Type-hinting: Fix mypy errors in tests/framework/artifact/test_hdf.py

**3.2.18 - 01/28/25**

  - Type-hinting: Fix mypy errors in tests/framework/artifact/test_manager.py
  
**3.2.17 - 01/24/25**

  - Type-hinting: Fix mypy errors in tests/framework/randomness/test_index_map.py
  - Type-hinting: Fix mypy errors in tests/framework/artifact/test_artifact.py

**3.2.16 - 01/22/25**

  - Type-hinting: Fix mypy errors in tests/framework/randomness/test_manager.py

**3.2.15 - 01/10/25**

  - Type-hinting: Fix mypy errors in tests/framework/randomness/test_crn.py

**3.2.14 - 01/10/25**

  - Type-hinting: Fix mypy errors in vivarium/interface/interactive.py
  - Type-hinting: Fix mypy errors in tests/framework/randomness/conftest.py
  - Type-hinting: Fix mypy errors in tests/conftest.py

**3.2.13 - 12/27/24**

  - Type-hinting: Fix mypy errors in vivarium/examples/boids/

**3.2.12 - 12/26/24**

  - Type-hinting: Fix mypy errors in vivarium/framework/engine.py

**3.2.11 - 12/23/24**

  - Type-hinting: Fix mypy errors in vivarium/framework/components/parser.py

**3.2.10 - 12/17/24**

  - Type-hinting: Fix mypy errors in vivarium/framework/components/manager.py

**3.2.9 - 12/17/24**

  - Bugfix: Replace certain cases of int or float types with Numeric

**3.2.8 - 12/16/24**

  - Feature: Update how additional seed is defined in RandomnessManager

**3.2.7 - 12/12/24**

  - Type-hinting: Fix mypy errors in vivarium/framework/state_machine.py

**3.2.6 - 12/12/24**

  - Change Jenkins conda env name

**3.2.5 - 12/11/24**

  - Type-hinting: Fix mypy errors in vivarium/framework/results/interface.py
  - Type-hinting: Fix mypy errors in vivarium/component.py
  - Type-hinting: Fix mypy errors in vivarium/framework/results/observer.py

**3.2.4 - 12/03/24**

  - Fix type hints for pandas groupby objects

**3.2.3 - 11/21/24**

  - Feature: Allow users to define initialization weights as LookupTableData or an artifact key
  - Feature: Make State's add_transition function return the Transition
  - Feature: Add triggered argument to State's add_transition function
  - Type-hinting: Introduce DataInput type
  - Type-hinting: Fix mypy errors in vivarium/framework/results/manager.py
  - Type-hinting: Fix mypy errors in vivarium/framework/lookup/manager.py

**3.2.2 - 11/14/24**

  - Feature: Enable adding transition to a state by defining the output state and the transition probability

**3.2.1 - 11/13/24**

  - Fix mypy errors in vivarium/framework/results/context.py
  - Fix mypy errors in vivarium/framework/time.py
  - Modernize type hinting
  - Remove unnecessary "from future import annotation" imports

**3.2.0 - 11/12/24**

  - Feature: Supports passing callables directly when building lookup tables
  - Feature: Enables columns and pipelines to specify dependencies directly, instead of by name
  - Feature: Enables identification of which component produced a Pipeline or RandomnessStream
  - Bugfix: Enables Machine to be used directly to model a state machine
  - Bugfix: Ensures that a Pipeline will always have a name
  - Bugfix: Appropriately declares dependencies in example models
  - Testing: Adds coverage for example DiseaseModel
  - Refactor: Converts resource module into a package
  - Refactor: Converts values module into a package
  - Refactor: Simplifies code to allow Managers to create columns
  - Refactor: Converts ResourceManager __iter__ to a well-named instance method
  - Refactor: Creates ResourceTypes for each type of resource
  - Refactor: Makes Pipeline and RandomnessStream inherit from Resource
  - Refactor: Creates ValueSource and ValueModifier resources and attaches them to Pipelines

**3.1.0 - 11/07/24**

  - Drop support for python 3.9

**3.0.18 - 11/06/24**

  - Fix mypy errors in vivarium/framework/logging/manager.py
  - Fix mypy errors in vivarium/framework/results/observations.py

**3.0.17 - 11/04/24**

  - Fix mypy errors in vivarium/framework/configuration.py
  - Fix mypy errors in vivarium/framework/artifact/manager.py

**3.0.16 - 10/31/24**

  - Bugfix to prevent a LookupTable from changing order of the value columns
  - Fix mypy errors in vivarium/framework/lookup/table.py
  - Fix mypy errors in vivarium/framework/randomness/manager.py
  - Fix mypy errors in vivarium/interface/utilities.py
  - Typing changes in vivarium/framework/lookup/interpolation.py
  - Fix broken build from LayeredConfigTree typing
  - Fix type handling for clock and step size in vivarium/framework/event.py

**3.0.15 - 10/24/24**

  - Fix mypy errors in vivarium/framework/event.py
  - Update CI to run from reusable workflow

**3.0.14 - 10/18/24**

  - Fix mypy errors in vivarium/framework/artifact/artifact.py
  - Fix mypy errors in vivarium/framework/randomness/stream.py

**3.0.13 - 10/15/24**

  - Fix mypy errors: vivarium/framework/lookup/interpolation.py

**3.0.12 - 10/14/24**

  - Bugfix for mypy errors: vivarium/framework/values.py

**3.0.11 - 10/08/24**

  - Fix mypy errors: vivarium/framework/values.py

**3.0.10 - 10/07/24**

  - Add method to SimulationClock to get number of simulation steps remaining

**3.0.9 - 10/04/24**

  - Fix mypy errors: vivarium/framework/logging/utilities.py

**3.0.8 - 10/03/24**

  - Fix mypy errors: vivarium/framework/resource.py
  - Fix mypy errors: vivarium/framework/artifact/hdf.py

**3.0.7 - 09/25/24**

  - Enable population manager and population view methods to accept strings  
  - Fix mypy errors: vivarium/framework/lifecycle.py
  - Fix mypy errors: vivarium/framework/population/manager.py
  - Fix mypy errors: vivarium/framework/population/population_view.p
  - Fix mypy errors: vivarium/framework/plugins.py
  - Fix mypy errors: vivarium/framework/results/stratification.py

**3.0.6 - 09/20/24**

  - Fix mypy errors: vivarium/framework/randomness/index_map.py

**3.0.5 - 09/17/24**

  - Pin Sphinx below 8.0

**3.0.4 - 09/12/24**

  - Introduce static type checking with mypy
  - Add new types for clock time and step-size

**3.0.3 - 09/11/24**

  - Raise an error if a component attempts to access a non-existent population_view

**3.0.2 - 08/27/24**

  - Update results docstrings
  - Add a results concepts model doc
  - Docstring cleanup throughout
  - Fix up tutorial docs
  - Strengthen doctests
  
**3.0.1- 08/20/24**

 - Create script to find matching dependency branches
 - Add results category exclusion tests

**3.0.0 - 08/13/24**

Breaking changes:
  - Remove the unnecessary metrics pipeline
  - Refactor lookup table creation and allow configuration of lookup columns
  - Refactor results manager to process results directly

Major changes:
  - Move results controller and interface from managers to default plugins
  - Add a get_configuration method and configuration attribute to Component
  - Enable build_lookup_table to accept a list as input data
  - Implement an Observation dataclass
  - Remove --location/-l option from simulate run command
  - Change the metrics/ folder to results/; refer to "results" instead of "metrics" throughout
  - Implement multiple new interface functions for registering stratifications and observations
  - Implement multiple new Observer types
  - Implement simulation backups
  - Implement excluding results categories via the configuration

Other changes:
  - Use layered-config-tree package instead of local ConfigTree class
  - Add a report emitter to the SimulationContext
  - Check for and log unused stratifications and raise for missing required stratifications
  - Move all steps of running a simulation into a run_simulation instance method
  - Add simulate run e2e test
  - Stop writing seed and draw columns to the results
  - Install matching upstream branches in github builds
  - Automatically run Jenkins builds on push or pull request
  - Add type hints throughout results modules
  - Various other minor updates

**2.3.8 - 06/17/24**

 - Hotfix pin numpy below 2.0

**2.3.7 - 03/21/24**
  
  - Add deprecation warning to import ConfigTree from the config_tree package

**2.3.6 - 03/07/24**

  - Update population keys in testing utilities to be mmore descriptive

**2.3.5 - 03/01/24**

  - Improves boids example and tutorial

**2.3.4 - 02/23/24**

  - Fixes parsing in results manager to remove trailing underscore

**2.3.3 - 01/29/24**

 - Improve readability of api reference docs

**2.3.2 - 01/29/24**

 - Fix broken readthedocs build

**2.3.1 - 01/09/24**

 - Update PyPI to 2FA with trusted publisher

**2.3.0 - 12/19/23**

 - Incorporate Individualized Clocks v1
 - Document how to remove components from an interactive simulation
 - Update code in docs to match current implementation

**2.2.1 - 10/24/23**

 - Hotfix to expose ScalarValue at the lookup package level

**2.2.0 - 10/24/23**

 - Refactor Manager configuration defaults
 - Throw an error if simulation attempts to use a component that is not an instance of Component
 - Refactor and simplify LookupTable implementations
 - Enable LookupTable to have source data that is only categorical
 - Enable LookupTables with DataFrame source data to specify value columns

**2.1.1 - 10/13/23**

 - Enable RandomnessStream to sample from a distribution
 - Refactor `ComponentConfigurationParser` to create components as they are parsed

**2.1.0 - 10/12/23**

 - Remove explicit support for Python 3.8
 - Set default value for ConfigNode::get_value to None

**2.0.1 - 10/04/23**

 - Set pipeline's returned Series' name to the pipeline's name

**2.0.0 - 09/22/23**

 - Create `Component` and `Manager` classes
 - Ensure all managers and components inherit from them
 - Define properties in `Component` that components can override
 - Define lifecycle methods in `Component` that components override
 - Refactor all components in vivarium to use and leverage`Component`
 - Warn when using components not inheriting from `Component`
 - Change the behavior of `State.add_transition` to take a Transition object rather than another State
 - Add optional argument to State constructor to allow self transitions

**1.2.9 - 09/19/23**

 - Set default in register_observation

**1.2.8 - 09/18/23**

 - Unpin pandas

**1.2.7 - 09/14/23**

 - Allow pandas <2.1.0

**1.2.6 - 09/14/23**

 - Update state machine to prepare for pandas 2.0

**1.2.5 - 09/05/23**

 - Update ConfigTree to make it pickleable; raise NotImplementedError on equality calls

**1.2.4 - 09/01/23**

 - Create LookupTableData type alias for the source data to LookupTables

**1.2.3 - 08/28/23**

 - Enable allowing self transitions directly in a State's constructor

**1.2.2 - 08/04/23**

 - Bugfix to include all metrics outputs in results manager

**1.2.1 - 07/12/23**

 - Adds logging for registering stratifications and observations
 - Changes version metadata to use setuptools_scm

**1.2.0 - 06/01/23**

 - Stop supporting Python 3.7 and start supporting 3.11
 - Bugfix to allow for zero stratifications
 - Removes ignore filters for known FutureWarnings
 - Refactor location of default stratification definition
 - Bugfix to stop shuffling simulants when drawing common random number

**1.1.0 - 05/03/23**

 - Clean up randomness system
 - Fix a bug in stratification when a stratum is empty
 - Create a dedicated logging system
 - Fix bug in preventing passing an Iterable to `rate_to_probability`

**1.0.4 - 01/25/23**

 - Bugfixes for ResultsContext

**1.0.3 - 01/19/23**

 - Enhancement to use pop_data.user_data.get pattern in BasePopulation example
 - Mend get_value unhashable argument for Results Manger add_observation()
 - Split randomness into subpackage
 - Remove copy_with_additional_key method from RandomnessStream

**1.0.2 - 12/27/22**

 - Fix a typo that prevented deployment of v1.0.1

**1.0.1 - 12/27/22**

 - Remove metrics from the population management system
 - Add a new lifecycle builder interface method for simulation state access
 - Suppress future warnings (temporarily)
 - Update github actions to support python 3.7-3.10
 - Update codeowners

**1.0.0 - 12/20/22**

 - Added Results Manager feature.

**0.10.21 - 12/20/22**

 - Cleaned up warnings in artifact test code.
 - Updated codeowners and pull request template.

**0.10.20 - 12/20/22**

 - Update CI versions to build on python versions 3.7-3.10

**0.10.19 - 10/04/22**

 - Fix bug on `simulate run` CLI introduced in 0.10.18

**0.10.18 - 09/20/22**

 - Standardize results directories
 - Adds ability to run without artifact
 - Specify correct permissions when creating directories and files

**0.10.17 - 07/25/22**

 - Fix bug when initializing tracked column

**0.10.16 - 06/30/22**

 - Fix a bug in adding new simulants to a population
 - Add CODEOWNERS file

**0.10.15 - 06/29/22**

 - Added performance reporting
 - Added support for empty initial populations
 - Refactor population system

**0.10.14 - 05/16/22**

 - Fixed pandas FutureWarning in `randomness.get_draw`

**0.10.13 - 05/05/22**

 - Improved error message when component dependencies are not specified.
 - Fix faulty set logic in `PopulationView.subview`

**0.10.12 - 02/15/22**

 - Reformat code with black and isort.
 - Add formatting checks to CI.
 - Add `current_time` to interactive context.
 - Squash pandas FutureWarning for Series.append usage.
 - Add a UserWarning when making a new artifact.

**0.10.11 - 02/12/22**

 - Update CI to make a cleaner release workflow
 - Add PR template

**0.10.10 - 10/29/21**

 - Update license to BSD 3-clause
 - Replace authors metadata with zenodo.json
 - Updated examples
 - Doctest bugfixes

**0.10.9 - 08/16/21**

 - Add flag to SimulationContext.report to turn off results printing at sim end.

**0.10.8 - 08/10/21**

 - Set Python version in CI deployment to 3.8

**0.10.7 - 08/10/21**

 - Hotfix to re-trigger CI

**0.10.6 - 08/10/21**

 - Fix bug in deploy script

**0.10.5 - 08/10/21**

 - Update builder documentation
 - Update build process
 - Add check for compatible python version

**0.10.4 - 04/30/21**

 - Reapply location and artifact path changes

**0.10.3 - 04/30/21**

 - Revert location and artifact path changes

**0.10.2 - 04/27/21**

 - Remove dependency on location and artifact path in configuration files
 - Add location and artifact path arguments to `simulate run`
 - Fix bug that broke simulations running on Windows systems

**0.10.1 - 12/24/20**

 - Move from travis to github actions for CI.

**0.10.0 - 10/2/20**

 - Fix bug in copying a `RandomnessStream` with a new key
 - Add documentation of randomness in vivarium
 - Add validation to `LookupTable`, `InterpolatedTable`, `Interpolation`, and
   `Order0Interp`
 - Fix bug writing invalid artifact keys
 - Fix `EntityKey` `eq` and `ne` functions
 - Remove dependency on `graphviz`
 - Move `get_seed` from `RandomnessStream` to `RandomnessInterface`
 - Remove `random_seed` from output index and add `random_seed` and
   `input_draw` to output columns
 - Raise a `PopulationError` when trying to access non-existent columns in a
   `PopulationView`
 - Fix validation issues in Travis config
 - Fix typing issues in `ComponentManager` and `Event`

**0.9.3 - 12/7/19**

 - Bugfix in population type conversion.

**0.9.2 - 12/3/19**

 - Bugfix in artifact configuration management.
 - Bugfix in population query.

**0.9.1 - 11/18/19**

 - Be less restrictive about when get_value can be called.

**0.9.0 - 11/16/19**

 - Clean up event emission.
 - Make events immutable.
 - Stronger validation around model specification file.
 - Move the data artifact from vivarium public health to vivarium.
 - Update the ConfigTree str and repr to be more legible.
 - Be consistent about preferring pathlib over os.path.
 - Add some ConfigTree specific errors.
 - Refactor ConfigTree and ConfigNode to remove unused functionality and
   make the interface more consistent.
 - Extensively update documentation for configuration system.
 - Restructure component initialization so that **all** simulation components
   are created at simulation initialization time. Previous behavior had
   sub-components created at setup time.
 - Introduce lifecycle management system to enforce events proceed in the
   correct order and ensure framework tools are not misused.
 - Remove results writer.
 - Overhaul simulation creation to be significantly less complex.
 - Update privacy levels for simulation context managers.
 - Update context creation and usage tutorials.
 - Ditch the 'omit_missing_columns' argument for PopulationView.get.  Subviews
   should be used instead.
 - Consistent naming for rates in data, pipelines, and configuration.
 - Introduce resource management system for users to properly specify
   component dependencies for population initialization.
 - Switch age_group_start and age_group_end to age_start and age_end, making
   the naming scheme for binned data consistent.
 - Use loguru for logging.
 - Fix a bug in transition probability computation.
 - Raise error when component attempts to update columns they don't own instead
   of silently ignoring them.
 - Use consistent data bin naming to make using lookup tables less verbose.
 - Rename value system joint_value_postprocessor to union_postprocessor.
 - Docs and concept note for values system.
 - Be consistent about manager naming on builder interfaces.
 - Updated concept docs for entry points.
 - Lookup table docs and concept note.
 - Bugfix in randomness to handle datetime conversion on Windows.
 - Constrain components to only have a single population initializer.

**0.8.24 - 08/20/19**

 - Bugfix to prevent component list from not including setup components during setup phase.
 - Bugfix to dot diagram of state machine.

**0.8.23 - 08/09/19**

 - Move handle_exceptions() up to vivarium to eliminate duplication

**0.8.22 - 07/16/19**

 - Bugfix for lookup table input validation.
 - Event subsystem documentation.

**0.8.21 - 06/14/19**

 - Add names and better reprs to some of the managers.
 - ConfigTree documentation
 - Yaml load bugfix.
 - Documentation for ``simulate run`` and the interactive context.
 - Tutorials for running a simulation interactively and from the command line.
 - Headers for API documentation.
 - Component management documentation.
 - Enforce all components have a unique name.
 - Add ``get_components_by_type`` and ``get_component(name)`` to
   the component manager.
 - Bugfix in the lookup table.

**0.8.20 - 04/22/19**

 - Add simulation lifecycle info to the simulant creator.
 - Bugfix in simulate profile.

**0.8.19 - 03/27/19**

 - Update results writer to write new hdfs instead of overwriting.

**0.8.18 - 02/13/19**

 - Fix numerical issue in rate to probability calculation
 - Alter randomness manager to keep track of randomness streams.

**0.8.17 - 02/13/19**

 - Fix branch/version synchronization

**0.8.16 - 02/11/19**

 - Remove combined sexes from the "build_table".

**0.8.15 - 01/03/19**

 - Add doctests to travis
 - Update population initializer error message

**0.8.14 - 12/20/18**

 - Standardize the population getter from the the interactive interface.
 - Added "additional_key" argument to randomness.filter for probability and for rate.
 - Added a profile subcommand to simulate.
 - Separated component configuration from setup.
 - Vectorize python loops in the interpolation implementation.

**0.8.13 - 11/15/18**

 - Fix broken doc dependency

**0.8.12 - 11/15/18**

 - Remove mean age and year columns

**0.8.11 - 11/15/18**

 - Bugfix where transitions were casting pandas indices to series.
 - Add better error message when a none is found in the configuration.

**0.8.10 - 11/5/18**

 - Added ``add_components`` method to simulation context.
 - Added typing info to interactive interface.

**0.8.9 - 10/23/18**

 - Accept ``.yml`` model specifications
 - Redesign interpolation. Order zero only at this point.

**0.8.8 - 10/09/18**

 - Raise error if multiple components set same default configuration.
 - Loosen error checking in value manager

**0.8.7 - 09/25/18**

 - Distinguish between missing and cyclic population table dependencies.
 - Initial draft of tutorial documentation

**0.8.6 - 09/07/18**

 - Workaround for hdf metadata limitation when writing dataframes with a large
   number of columns

**0.8.5 - 08/22/18**

 - Add integration with Zenodo to produce DOIs
 - Added default get_components implementation for component manager

**0.8.4 - 08/02/18**

 - Standardized a bunch of packaging stuff.

**0.8.2 - 07/24/18**

 - Added ``test`` command to verify and installation
 - Updated ``README`` with installation instructions.


**0.8.1 - 07/24/18**

 - Move to source layout.
 - Set tests to install first and then test installed package.
 - Renamed ``test_util`` to resolve naming collision during test.

**0.8.0 - 07/24/18**

 - Initial release<|MERGE_RESOLUTION|>--- conflicted
+++ resolved
@@ -1,12 +1,10 @@
-<<<<<<< HEAD
-**3.3.8 - 03/04/25**
+**3.3.9 - 03/10/25**
 
   - Type-hinting: Fix mypy errors in tests/framework/results/helpers.py
-=======
+
 **3.3.8 - 03/10/25**
 
   - Type-hinting: Fix mypy errors in tests/framework/test_utilities.py
->>>>>>> 47876bbd
 
 **3.3.7 - 02/27/25**
 
