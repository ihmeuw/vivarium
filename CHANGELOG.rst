--- conflicted
+++ resolved
@@ -1,5 +1,3 @@
-<<<<<<< HEAD
-=======
 **3.2.6 - 12/12/24**
 
   - Change Jenkins conda env name
@@ -55,7 +53,6 @@
 
   - Drop support for python 3.9
 
->>>>>>> 0520d788
 **3.0.18 - 11/06/24**
 
   - Fix mypy errors in vivarium/framework/logging/manager.py
