from collections.abc import Callable
from datetime import datetime, timedelta
from numbers import Number
from typing import Union

import numpy as np
import numpy.typing as npt
import pandas as pd

NumericArray = npt.NDArray[np.number[npt.NBitBase]]

# todo need to use TypeVars here
<<<<<<< HEAD
Time = pd.Timestamp | datetime
Timedelta = pd.Timedelta | timedelta
ClockTime = Time | int
ClockStepSize = Timedelta | int

ScalarValue = Number | Timedelta | Time
LookupTableData = ScalarValue | pd.DataFrame | list[ScalarValue] | tuple[ScalarValue]
=======
Time = Union[pd.Timestamp, datetime]
Timedelta = Union[pd.Timedelta, timedelta]
ClockTime = Union[Time, int]
ClockStepSize = Union[Timedelta, int]

ScalarValue = Union[Number, Timedelta, Time]
LookupTableData = Union[ScalarValue, pd.DataFrame, list[ScalarValue], tuple[ScalarValue]]
>>>>>>> 881d6b8d
# TODO: For some of the uses of NumberLike, we probably want a TypeVar here instead.
NumberLike = Union[
    NumericArray,
    # TODO: Parameterizing pandas objects fails below python 3.12
    pd.Series,  # type: ignore [type-arg]
    pd.DataFrame,
    float,
    int,
<<<<<<< HEAD
]
=======
]

VectorMapper = Callable[[pd.DataFrame], pd.Series]  # type: ignore [type-arg]
ScalarMapper = Callable[[pd.Series], str]  # type: ignore [type-arg]
>>>>>>> 881d6b8d
<|MERGE_RESOLUTION|>--- conflicted
+++ resolved
@@ -10,7 +10,6 @@
 NumericArray = npt.NDArray[np.number[npt.NBitBase]]
 
 # todo need to use TypeVars here
-<<<<<<< HEAD
 Time = pd.Timestamp | datetime
 Timedelta = pd.Timedelta | timedelta
 ClockTime = Time | int
@@ -18,15 +17,7 @@
 
 ScalarValue = Number | Timedelta | Time
 LookupTableData = ScalarValue | pd.DataFrame | list[ScalarValue] | tuple[ScalarValue]
-=======
-Time = Union[pd.Timestamp, datetime]
-Timedelta = Union[pd.Timedelta, timedelta]
-ClockTime = Union[Time, int]
-ClockStepSize = Union[Timedelta, int]
 
-ScalarValue = Union[Number, Timedelta, Time]
-LookupTableData = Union[ScalarValue, pd.DataFrame, list[ScalarValue], tuple[ScalarValue]]
->>>>>>> 881d6b8d
 # TODO: For some of the uses of NumberLike, we probably want a TypeVar here instead.
 NumberLike = Union[
     NumericArray,
@@ -35,11 +26,7 @@
     pd.DataFrame,
     float,
     int,
-<<<<<<< HEAD
-]
-=======
 ]
 
 VectorMapper = Callable[[pd.DataFrame], pd.Series]  # type: ignore [type-arg]
-ScalarMapper = Callable[[pd.Series], str]  # type: ignore [type-arg]
->>>>>>> 881d6b8d
+ScalarMapper = Callable[[pd.Series], str]  # type: ignore [type-arg]