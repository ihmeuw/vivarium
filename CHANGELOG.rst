--- conflicted
+++ resolved
@@ -9,11 +9,7 @@
   - Testing: Adds coverage for example DiseaseModel
   - Refactor: Converts resource module into a package
   - Refactor: Converts values module into a package
-<<<<<<< HEAD
-  = Refactor: Simplifies code to allow Managers to create columns
-=======
   - Refactor: Simplifies code to allow Managers to create columns
->>>>>>> 7568704e
   - Refactor: Converts ResourceManager __iter__ to a well-named instance method
   - Refactor: Creates ResourceTypes for each type of resource
   - Refactor: Makes Pipeline and RandomnessStream inherit from Resource
