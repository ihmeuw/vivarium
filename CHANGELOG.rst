<<<<<<< HEAD
**3.2.12 - 12/27/24**

  - Type-hinting: Fix mypy errors in vivarium/examples/boids/
=======
**3.2.12 - 12/26/24**

  - Type-hinting: Fix mypy errors in vivarium/framework/engine.py
>>>>>>> 6991a03d

**3.2.11 - 12/23/24**

  - Type-hinting: Fix mypy errors in vivarium/framework/components/parser.py

**3.2.10 - 12/17/24**

  - Type-hinting: Fix mypy errors in vivarium/framework/components/manager.py

**3.2.9 - 12/17/24**

  - Bugfix: Replace certain cases of int or float types with Numeric

**3.2.8 - 12/16/24**

  - Feature: Update how additional seed is defined in RandomnessManager

**3.2.7 - 12/12/24**

  - Type-hinting: Fix mypy errors in vivarium/framework/state_machine.py

**3.2.6 - 12/12/24**

  - Change Jenkins conda env name

**3.2.5 - 12/11/24**

  - Type-hinting: Fix mypy errors in vivarium/framework/results/interface.py
  - Type-hinting: Fix mypy errors in vivarium/component.py
  - Type-hinting: Fix mypy errors in vivarium/framework/results/observer.py

**3.2.4 - 12/03/24**

  - Fix type hints for pandas groupby objects

**3.2.3 - 11/21/24**

  - Feature: Allow users to define initialization weights as LookupTableData or an artifact key
  - Feature: Make State's add_transition function return the Transition
  - Feature: Add triggered argument to State's add_transition function
  - Type-hinting: Introduce DataInput type
  - Type-hinting: Fix mypy errors in vivarium/framework/results/manager.py
  - Type-hinting: Fix mypy errors in vivarium/framework/lookup/manager.py

**3.2.2 - 11/14/24**

  - Feature: Enable adding transition to a state by defining the output state and the transition probability

**3.2.1 - 11/13/24**

  - Fix mypy errors in vivarium/framework/results/context.py
  - Fix mypy errors in vivarium/framework/time.py
  - Modernize type hinting
  - Remove unnecessary "from future import annotation" imports

**3.2.0 - 11/12/24**

  - Feature: Supports passing callables directly when building lookup tables
  - Feature: Enables columns and pipelines to specify dependencies directly, instead of by name
  - Feature: Enables identification of which component produced a Pipeline or RandomnessStream
  - Bugfix: Enables Machine to be used directly to model a state machine
  - Bugfix: Ensures that a Pipeline will always have a name
  - Bugfix: Appropriately declares dependencies in example models
  - Testing: Adds coverage for example DiseaseModel
  - Refactor: Converts resource module into a package
  - Refactor: Converts values module into a package
  - Refactor: Simplifies code to allow Managers to create columns
  - Refactor: Converts ResourceManager __iter__ to a well-named instance method
  - Refactor: Creates ResourceTypes for each type of resource
  - Refactor: Makes Pipeline and RandomnessStream inherit from Resource
  - Refactor: Creates ValueSource and ValueModifier resources and attaches them to Pipelines

**3.1.0 - 11/07/24**

  - Drop support for python 3.9

**3.0.18 - 11/06/24**

  - Fix mypy errors in vivarium/framework/logging/manager.py
  - Fix mypy errors in vivarium/framework/results/observations.py

**3.0.17 - 11/04/24**

  - Fix mypy errors in vivarium/framework/configuration.py
  - Fix mypy errors in vivarium/framework/artifact/manager.py

**3.0.16 - 10/31/24**

  - Bugfix to prevent a LookupTable from changing order of the value columns
  - Fix mypy errors in vivarium/framework/lookup/table.py
  - Fix mypy errors in vivarium/framework/randomness/manager.py
  - Fix mypy errors in vivarium/interface/utilities.py
  - Typing changes in vivarium/framework/lookup/interpolation.py
  - Fix broken build from LayeredConfigTree typing
  - Fix type handling for clock and step size in vivarium/framework/event.py

**3.0.15 - 10/24/24**

  - Fix mypy errors in vivarium/framework/event.py
  - Update CI to run from reusable workflow

**3.0.14 - 10/18/24**

  - Fix mypy errors in vivarium/framework/artifact/artifact.py
  - Fix mypy errors in vivarium/framework/randomness/stream.py

**3.0.13 - 10/15/24**

  - Fix mypy errors: vivarium/framework/lookup/interpolation.py

**3.0.12 - 10/14/24**

  - Bugfix for mypy errors: vivarium/framework/values.py

**3.0.11 - 10/08/24**

  - Fix mypy errors: vivarium/framework/values.py

**3.0.10 - 10/07/24**

  - Add method to SimulationClock to get number of simulation steps remaining

**3.0.9 - 10/04/24**

  - Fix mypy errors: vivarium/framework/logging/utilities.py

**3.0.8 - 10/03/24**

  - Fix mypy errors: vivarium/framework/resource.py
  - Fix mypy errors: vivarium/framework/artifact/hdf.py

**3.0.7 - 09/25/24**

  - Enable population manager and population view methods to accept strings  
  - Fix mypy errors: vivarium/framework/lifecycle.py
  - Fix mypy errors: vivarium/framework/population/manager.py
  - Fix mypy errors: vivarium/framework/population/population_view.p
  - Fix mypy errors: vivarium/framework/plugins.py
  - Fix mypy errors: vivarium/framework/results/stratification.py

**3.0.6 - 09/20/24**

  - Fix mypy errors: vivarium/framework/randomness/index_map.py

**3.0.5 - 09/17/24**

  - Pin Sphinx below 8.0

**3.0.4 - 09/12/24**

  - Introduce static type checking with mypy
  - Add new types for clock time and step-size

**3.0.3 - 09/11/24**

  - Raise an error if a component attempts to access a non-existent population_view

**3.0.2 - 08/27/24**

  - Update results docstrings
  - Add a results concepts model doc
  - Docstring cleanup throughout
  - Fix up tutorial docs
  - Strengthen doctests
  
**3.0.1- 08/20/24**

 - Create script to find matching dependency branches
 - Add results category exclusion tests

**3.0.0 - 08/13/24**

Breaking changes:
  - Remove the unnecessary metrics pipeline
  - Refactor lookup table creation and allow configuration of lookup columns
  - Refactor results manager to process results directly

Major changes:
  - Move results controller and interface from managers to default plugins
  - Add a get_configuration method and configuration attribute to Component
  - Enable build_lookup_table to accept a list as input data
  - Implement an Observation dataclass
  - Remove --location/-l option from simulate run command
  - Change the metrics/ folder to results/; refer to "results" instead of "metrics" throughout
  - Implement multiple new interface functions for registering stratifications and observations
  - Implement multiple new Observer types
  - Implement simulation backups
  - Implement excluding results categories via the configuration

Other changes:
  - Use layered-config-tree package instead of local ConfigTree class
  - Add a report emitter to the SimulationContext
  - Check for and log unused stratifications and raise for missing required stratifications
  - Move all steps of running a simulation into a run_simulation instance method
  - Add simulate run e2e test
  - Stop writing seed and draw columns to the results
  - Install matching upstream branches in github builds
  - Automatically run Jenkins builds on push or pull request
  - Add type hints throughout results modules
  - Various other minor updates

**2.3.8 - 06/17/24**

 - Hotfix pin numpy below 2.0

**2.3.7 - 03/21/24**
  
  - Add deprecation warning to import ConfigTree from the config_tree package

**2.3.6 - 03/07/24**

  - Update population keys in testing utilities to be mmore descriptive

**2.3.5 - 03/01/24**

  - Improves boids example and tutorial

**2.3.4 - 02/23/24**

  - Fixes parsing in results manager to remove trailing underscore

**2.3.3 - 01/29/24**

 - Improve readability of api reference docs

**2.3.2 - 01/29/24**

 - Fix broken readthedocs build

**2.3.1 - 01/09/24**

 - Update PyPI to 2FA with trusted publisher

**2.3.0 - 12/19/23**

 - Incorporate Individualized Clocks v1
 - Document how to remove components from an interactive simulation
 - Update code in docs to match current implementation

**2.2.1 - 10/24/23**

 - Hotfix to expose ScalarValue at the lookup package level

**2.2.0 - 10/24/23**

 - Refactor Manager configuration defaults
 - Throw an error if simulation attempts to use a component that is not an instance of Component
 - Refactor and simplify LookupTable implementations
 - Enable LookupTable to have source data that is only categorical
 - Enable LookupTables with DataFrame source data to specify value columns

**2.1.1 - 10/13/23**

 - Enable RandomnessStream to sample from a distribution
 - Refactor `ComponentConfigurationParser` to create components as they are parsed

**2.1.0 - 10/12/23**

 - Remove explicit support for Python 3.8
 - Set default value for ConfigNode::get_value to None

**2.0.1 - 10/04/23**

 - Set pipeline's returned Series' name to the pipeline's name

**2.0.0 - 09/22/23**

 - Create `Component` and `Manager` classes
 - Ensure all managers and components inherit from them
 - Define properties in `Component` that components can override
 - Define lifecycle methods in `Component` that components override
 - Refactor all components in vivarium to use and leverage`Component`
 - Warn when using components not inheriting from `Component`
 - Change the behavior of `State.add_transition` to take a Transition object rather than another State
 - Add optional argument to State constructor to allow self transitions

**1.2.9 - 09/19/23**

 - Set default in register_observation

**1.2.8 - 09/18/23**

 - Unpin pandas

**1.2.7 - 09/14/23**

 - Allow pandas <2.1.0

**1.2.6 - 09/14/23**

 - Update state machine to prepare for pandas 2.0

**1.2.5 - 09/05/23**

 - Update ConfigTree to make it pickleable; raise NotImplementedError on equality calls

**1.2.4 - 09/01/23**

 - Create LookupTableData type alias for the source data to LookupTables

**1.2.3 - 08/28/23**

 - Enable allowing self transitions directly in a State's constructor

**1.2.2 - 08/04/23**

 - Bugfix to include all metrics outputs in results manager

**1.2.1 - 07/12/23**

 - Adds logging for registering stratifications and observations
 - Changes version metadata to use setuptools_scm

**1.2.0 - 06/01/23**

 - Stop supporting Python 3.7 and start supporting 3.11
 - Bugfix to allow for zero stratifications
 - Removes ignore filters for known FutureWarnings
 - Refactor location of default stratification definition
 - Bugfix to stop shuffling simulants when drawing common random number

**1.1.0 - 05/03/23**

 - Clean up randomness system
 - Fix a bug in stratification when a stratum is empty
 - Create a dedicated logging system
 - Fix bug in preventing passing an Iterable to `rate_to_probability`

**1.0.4 - 01/25/23**

 - Bugfixes for ResultsContext

**1.0.3 - 01/19/23**

 - Enhancement to use pop_data.user_data.get pattern in BasePopulation example
 - Mend get_value unhashable argument for Results Manger add_observation()
 - Split randomness into subpackage
 - Remove copy_with_additional_key method from RandomnessStream

**1.0.2 - 12/27/22**

 - Fix a typo that prevented deployment of v1.0.1

**1.0.1 - 12/27/22**

 - Remove metrics from the population management system
 - Add a new lifecycle builder interface method for simulation state access
 - Suppress future warnings (temporarily)
 - Update github actions to support python 3.7-3.10
 - Update codeowners

**1.0.0 - 12/20/22**

 - Added Results Manager feature.

**0.10.21 - 12/20/22**

 - Cleaned up warnings in artifact test code.
 - Updated codeowners and pull request template.

**0.10.20 - 12/20/22**

 - Update CI versions to build on python versions 3.7-3.10

**0.10.19 - 10/04/22**

 - Fix bug on `simulate run` CLI introduced in 0.10.18

**0.10.18 - 09/20/22**

 - Standardize results directories
 - Adds ability to run without artifact
 - Specify correct permissions when creating directories and files

**0.10.17 - 07/25/22**

 - Fix bug when initializing tracked column

**0.10.16 - 06/30/22**

 - Fix a bug in adding new simulants to a population
 - Add CODEOWNERS file

**0.10.15 - 06/29/22**

 - Added performance reporting
 - Added support for empty initial populations
 - Refactor population system

**0.10.14 - 05/16/22**

 - Fixed pandas FutureWarning in `randomness.get_draw`

**0.10.13 - 05/05/22**

 - Improved error message when component dependencies are not specified.
 - Fix faulty set logic in `PopulationView.subview`

**0.10.12 - 02/15/22**

 - Reformat code with black and isort.
 - Add formatting checks to CI.
 - Add `current_time` to interactive context.
 - Squash pandas FutureWarning for Series.append usage.
 - Add a UserWarning when making a new artifact.

**0.10.11 - 02/12/22**

 - Update CI to make a cleaner release workflow
 - Add PR template

**0.10.10 - 10/29/21**

 - Update license to BSD 3-clause
 - Replace authors metadata with zenodo.json
 - Updated examples
 - Doctest bugfixes

**0.10.9 - 08/16/21**

 - Add flag to SimulationContext.report to turn off results printing at sim end.

**0.10.8 - 08/10/21**

 - Set Python version in CI deployment to 3.8

**0.10.7 - 08/10/21**

 - Hotfix to re-trigger CI

**0.10.6 - 08/10/21**

 - Fix bug in deploy script

**0.10.5 - 08/10/21**

 - Update builder documentation
 - Update build process
 - Add check for compatible python version

**0.10.4 - 04/30/21**

 - Reapply location and artifact path changes

**0.10.3 - 04/30/21**

 - Revert location and artifact path changes

**0.10.2 - 04/27/21**

 - Remove dependency on location and artifact path in configuration files
 - Add location and artifact path arguments to `simulate run`
 - Fix bug that broke simulations running on Windows systems

**0.10.1 - 12/24/20**

 - Move from travis to github actions for CI.

**0.10.0 - 10/2/20**

 - Fix bug in copying a `RandomnessStream` with a new key
 - Add documentation of randomness in vivarium
 - Add validation to `LookupTable`, `InterpolatedTable`, `Interpolation`, and
   `Order0Interp`
 - Fix bug writing invalid artifact keys
 - Fix `EntityKey` `eq` and `ne` functions
 - Remove dependency on `graphviz`
 - Move `get_seed` from `RandomnessStream` to `RandomnessInterface`
 - Remove `random_seed` from output index and add `random_seed` and
   `input_draw` to output columns
 - Raise a `PopulationError` when trying to access non-existent columns in a
   `PopulationView`
 - Fix validation issues in Travis config
 - Fix typing issues in `ComponentManager` and `Event`

**0.9.3 - 12/7/19**

 - Bugfix in population type conversion.

**0.9.2 - 12/3/19**

 - Bugfix in artifact configuration management.
 - Bugfix in population query.

**0.9.1 - 11/18/19**

 - Be less restrictive about when get_value can be called.

**0.9.0 - 11/16/19**

 - Clean up event emission.
 - Make events immutable.
 - Stronger validation around model specification file.
 - Move the data artifact from vivarium public health to vivarium.
 - Update the ConfigTree str and repr to be more legible.
 - Be consistent about preferring pathlib over os.path.
 - Add some ConfigTree specific errors.
 - Refactor ConfigTree and ConfigNode to remove unused functionality and
   make the interface more consistent.
 - Extensively update documentation for configuration system.
 - Restructure component initialization so that **all** simulation components
   are created at simulation initialization time. Previous behavior had
   sub-components created at setup time.
 - Introduce lifecycle management system to enforce events proceed in the
   correct order and ensure framework tools are not misused.
 - Remove results writer.
 - Overhaul simulation creation to be significantly less complex.
 - Update privacy levels for simulation context managers.
 - Update context creation and usage tutorials.
 - Ditch the 'omit_missing_columns' argument for PopulationView.get.  Subviews
   should be used instead.
 - Consistent naming for rates in data, pipelines, and configuration.
 - Introduce resource management system for users to properly specify
   component dependencies for population initialization.
 - Switch age_group_start and age_group_end to age_start and age_end, making
   the naming scheme for binned data consistent.
 - Use loguru for logging.
 - Fix a bug in transition probability computation.
 - Raise error when component attempts to update columns they don't own instead
   of silently ignoring them.
 - Use consistent data bin naming to make using lookup tables less verbose.
 - Rename value system joint_value_postprocessor to union_postprocessor.
 - Docs and concept note for values system.
 - Be consistent about manager naming on builder interfaces.
 - Updated concept docs for entry points.
 - Lookup table docs and concept note.
 - Bugfix in randomness to handle datetime conversion on Windows.
 - Constrain components to only have a single population initializer.

**0.8.24 - 08/20/19**

 - Bugfix to prevent component list from not including setup components during setup phase.
 - Bugfix to dot diagram of state machine.

**0.8.23 - 08/09/19**

 - Move handle_exceptions() up to vivarium to eliminate duplication

**0.8.22 - 07/16/19**

 - Bugfix for lookup table input validation.
 - Event subsystem documentation.

**0.8.21 - 06/14/19**

 - Add names and better reprs to some of the managers.
 - ConfigTree documentation
 - Yaml load bugfix.
 - Documentation for ``simulate run`` and the interactive context.
 - Tutorials for running a simulation interactively and from the command line.
 - Headers for API documentation.
 - Component management documentation.
 - Enforce all components have a unique name.
 - Add ``get_components_by_type`` and ``get_component(name)`` to
   the component manager.
 - Bugfix in the lookup table.

**0.8.20 - 04/22/19**

 - Add simulation lifecycle info to the simulant creator.
 - Bugfix in simulate profile.

**0.8.19 - 03/27/19**

 - Update results writer to write new hdfs instead of overwriting.

**0.8.18 - 02/13/19**

 - Fix numerical issue in rate to probability calculation
 - Alter randomness manager to keep track of randomness streams.

**0.8.17 - 02/13/19**

 - Fix branch/version synchronization

**0.8.16 - 02/11/19**

 - Remove combined sexes from the "build_table".

**0.8.15 - 01/03/19**

 - Add doctests to travis
 - Update population initializer error message

**0.8.14 - 12/20/18**

 - Standardize the population getter from the the interactive interface.
 - Added "additional_key" argument to randomness.filter for probability and for rate.
 - Added a profile subcommand to simulate.
 - Separated component configuration from setup.
 - Vectorize python loops in the interpolation implementation.

**0.8.13 - 11/15/18**

 - Fix broken doc dependency

**0.8.12 - 11/15/18**

 - Remove mean age and year columns

**0.8.11 - 11/15/18**

 - Bugfix where transitions were casting pandas indices to series.
 - Add better error message when a none is found in the configuration.

**0.8.10 - 11/5/18**

 - Added ``add_components`` method to simulation context.
 - Added typing info to interactive interface.

**0.8.9 - 10/23/18**

 - Accept ``.yml`` model specifications
 - Redesign interpolation. Order zero only at this point.

**0.8.8 - 10/09/18**

 - Raise error if multiple components set same default configuration.
 - Loosen error checking in value manager

**0.8.7 - 09/25/18**

 - Distinguish between missing and cyclic population table dependencies.
 - Initial draft of tutorial documentation

**0.8.6 - 09/07/18**

 - Workaround for hdf metadata limitation when writing dataframes with a large
   number of columns

**0.8.5 - 08/22/18**

 - Add integration with Zenodo to produce DOIs
 - Added default get_components implementation for component manager

**0.8.4 - 08/02/18**

 - Standardized a bunch of packaging stuff.

**0.8.2 - 07/24/18**

 - Added ``test`` command to verify and installation
 - Updated ``README`` with installation instructions.


**0.8.1 - 07/24/18**

 - Move to source layout.
 - Set tests to install first and then test installed package.
 - Renamed ``test_util`` to resolve naming collision during test.

**0.8.0 - 07/24/18**

 - Initial release<|MERGE_RESOLUTION|>--- conflicted
+++ resolved
@@ -1,12 +1,10 @@
-<<<<<<< HEAD
-**3.2.12 - 12/27/24**
+**3.2.13 - 12/27/24**
 
   - Type-hinting: Fix mypy errors in vivarium/examples/boids/
-=======
+
 **3.2.12 - 12/26/24**
 
   - Type-hinting: Fix mypy errors in vivarium/framework/engine.py
->>>>>>> 6991a03d
 
 **3.2.11 - 12/23/24**
 
