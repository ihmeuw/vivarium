<<<<<<< HEAD
**3.2.16 - TBD/TBD/TBD**

  - Type-hinting: Fix mypy errors in tests/framework/randomness/test_index_map.py
=======
**3.2.16 - 01/22/25**

  - Type-hinting: Fix mypy errors in tests/framework/randomness/test_manager.py
>>>>>>> da6eed75

**3.2.15 - 01/10/25**

  - Type-hinting: Fix mypy errors in tests/framework/randomness/test_crn.py

**3.2.14 - 01/10/25**

  - Type-hinting: Fix mypy errors in vivarium/interface/interactive.py
  - Type-hinting: Fix mypy errors in tests/framework/randomness/conftest.py
  - Type-hinting: Fix mypy errors in tests/conftest.py

**3.2.13 - 12/27/24**

  - Type-hinting: Fix mypy errors in vivarium/examples/boids/

**3.2.12 - 12/26/24**

  - Type-hinting: Fix mypy errors in vivarium/framework/engine.py

**3.2.11 - 12/23/24**

  - Type-hinting: Fix mypy errors in vivarium/framework/components/parser.py

**3.2.10 - 12/17/24**

  - Type-hinting: Fix mypy errors in vivarium/framework/components/manager.py

**3.2.9 - 12/17/24**

  - Bugfix: Replace certain cases of int or float types with Numeric

**3.2.8 - 12/16/24**

  - Feature: Update how additional seed is defined in RandomnessManager

**3.2.7 - 12/12/24**

  - Type-hinting: Fix mypy errors in vivarium/framework/state_machine.py

**3.2.6 - 12/12/24**

  - Change Jenkins conda env name

**3.2.5 - 12/11/24**

  - Type-hinting: Fix mypy errors in vivarium/framework/results/interface.py
  - Type-hinting: Fix mypy errors in vivarium/component.py
  - Type-hinting: Fix mypy errors in vivarium/framework/results/observer.py

**3.2.4 - 12/03/24**

  - Fix type hints for pandas groupby objects

**3.2.3 - 11/21/24**

  - Feature: Allow users to define initialization weights as LookupTableData or an artifact key
  - Feature: Make State's add_transition function return the Transition
  - Feature: Add triggered argument to State's add_transition function
  - Type-hinting: Introduce DataInput type
  - Type-hinting: Fix mypy errors in vivarium/framework/results/manager.py
  - Type-hinting: Fix mypy errors in vivarium/framework/lookup/manager.py

**3.2.2 - 11/14/24**

  - Feature: Enable adding transition to a state by defining the output state and the transition probability

**3.2.1 - 11/13/24**

  - Fix mypy errors in vivarium/framework/results/context.py
  - Fix mypy errors in vivarium/framework/time.py
  - Modernize type hinting
  - Remove unnecessary "from future import annotation" imports

**3.2.0 - 11/12/24**

  - Feature: Supports passing callables directly when building lookup tables
  - Feature: Enables columns and pipelines to specify dependencies directly, instead of by name
  - Feature: Enables identification of which component produced a Pipeline or RandomnessStream
  - Bugfix: Enables Machine to be used directly to model a state machine
  - Bugfix: Ensures that a Pipeline will always have a name
  - Bugfix: Appropriately declares dependencies in example models
  - Testing: Adds coverage for example DiseaseModel
  - Refactor: Converts resource module into a package
  - Refactor: Converts values module into a package
  - Refactor: Simplifies code to allow Managers to create columns
  - Refactor: Converts ResourceManager __iter__ to a well-named instance method
  - Refactor: Creates ResourceTypes for each type of resource
  - Refactor: Makes Pipeline and RandomnessStream inherit from Resource
  - Refactor: Creates ValueSource and ValueModifier resources and attaches them to Pipelines

**3.1.0 - 11/07/24**

  - Drop support for python 3.9

**3.0.18 - 11/06/24**

  - Fix mypy errors in vivarium/framework/logging/manager.py
  - Fix mypy errors in vivarium/framework/results/observations.py

**3.0.17 - 11/04/24**

  - Fix mypy errors in vivarium/framework/configuration.py
  - Fix mypy errors in vivarium/framework/artifact/manager.py

**3.0.16 - 10/31/24**

  - Bugfix to prevent a LookupTable from changing order of the value columns
  - Fix mypy errors in vivarium/framework/lookup/table.py
  - Fix mypy errors in vivarium/framework/randomness/manager.py
  - Fix mypy errors in vivarium/interface/utilities.py
  - Typing changes in vivarium/framework/lookup/interpolation.py
  - Fix broken build from LayeredConfigTree typing
  - Fix type handling for clock and step size in vivarium/framework/event.py

**3.0.15 - 10/24/24**

  - Fix mypy errors in vivarium/framework/event.py
  - Update CI to run from reusable workflow

**3.0.14 - 10/18/24**

  - Fix mypy errors in vivarium/framework/artifact/artifact.py
  - Fix mypy errors in vivarium/framework/randomness/stream.py

**3.0.13 - 10/15/24**

  - Fix mypy errors: vivarium/framework/lookup/interpolation.py

**3.0.12 - 10/14/24**

  - Bugfix for mypy errors: vivarium/framework/values.py

**3.0.11 - 10/08/24**

  - Fix mypy errors: vivarium/framework/values.py

**3.0.10 - 10/07/24**

  - Add method to SimulationClock to get number of simulation steps remaining

**3.0.9 - 10/04/24**

  - Fix mypy errors: vivarium/framework/logging/utilities.py

**3.0.8 - 10/03/24**

  - Fix mypy errors: vivarium/framework/resource.py
  - Fix mypy errors: vivarium/framework/artifact/hdf.py

**3.0.7 - 09/25/24**

  - Enable population manager and population view methods to accept strings  
  - Fix mypy errors: vivarium/framework/lifecycle.py
  - Fix mypy errors: vivarium/framework/population/manager.py
  - Fix mypy errors: vivarium/framework/population/population_view.p
  - Fix mypy errors: vivarium/framework/plugins.py
  - Fix mypy errors: vivarium/framework/results/stratification.py

**3.0.6 - 09/20/24**

  - Fix mypy errors: vivarium/framework/randomness/index_map.py

**3.0.5 - 09/17/24**

  - Pin Sphinx below 8.0

**3.0.4 - 09/12/24**

  - Introduce static type checking with mypy
  - Add new types for clock time and step-size

**3.0.3 - 09/11/24**

  - Raise an error if a component attempts to access a non-existent population_view

**3.0.2 - 08/27/24**

  - Update results docstrings
  - Add a results concepts model doc
  - Docstring cleanup throughout
  - Fix up tutorial docs
  - Strengthen doctests
  
**3.0.1- 08/20/24**

 - Create script to find matching dependency branches
 - Add results category exclusion tests

**3.0.0 - 08/13/24**

Breaking changes:
  - Remove the unnecessary metrics pipeline
  - Refactor lookup table creation and allow configuration of lookup columns
  - Refactor results manager to process results directly

Major changes:
  - Move results controller and interface from managers to default plugins
  - Add a get_configuration method and configuration attribute to Component
  - Enable build_lookup_table to accept a list as input data
  - Implement an Observation dataclass
  - Remove --location/-l option from simulate run command
  - Change the metrics/ folder to results/; refer to "results" instead of "metrics" throughout
  - Implement multiple new interface functions for registering stratifications and observations
  - Implement multiple new Observer types
  - Implement simulation backups
  - Implement excluding results categories via the configuration

Other changes:
  - Use layered-config-tree package instead of local ConfigTree class
  - Add a report emitter to the SimulationContext
  - Check for and log unused stratifications and raise for missing required stratifications
  - Move all steps of running a simulation into a run_simulation instance method
  - Add simulate run e2e test
  - Stop writing seed and draw columns to the results
  - Install matching upstream branches in github builds
  - Automatically run Jenkins builds on push or pull request
  - Add type hints throughout results modules
  - Various other minor updates

**2.3.8 - 06/17/24**

 - Hotfix pin numpy below 2.0

**2.3.7 - 03/21/24**
  
  - Add deprecation warning to import ConfigTree from the config_tree package

**2.3.6 - 03/07/24**

  - Update population keys in testing utilities to be mmore descriptive

**2.3.5 - 03/01/24**

  - Improves boids example and tutorial

**2.3.4 - 02/23/24**

  - Fixes parsing in results manager to remove trailing underscore

**2.3.3 - 01/29/24**

 - Improve readability of api reference docs

**2.3.2 - 01/29/24**

 - Fix broken readthedocs build

**2.3.1 - 01/09/24**

 - Update PyPI to 2FA with trusted publisher

**2.3.0 - 12/19/23**

 - Incorporate Individualized Clocks v1
 - Document how to remove components from an interactive simulation
 - Update code in docs to match current implementation

**2.2.1 - 10/24/23**

 - Hotfix to expose ScalarValue at the lookup package level

**2.2.0 - 10/24/23**

 - Refactor Manager configuration defaults
 - Throw an error if simulation attempts to use a component that is not an instance of Component
 - Refactor and simplify LookupTable implementations
 - Enable LookupTable to have source data that is only categorical
 - Enable LookupTables with DataFrame source data to specify value columns

**2.1.1 - 10/13/23**

 - Enable RandomnessStream to sample from a distribution
 - Refactor `ComponentConfigurationParser` to create components as they are parsed

**2.1.0 - 10/12/23**

 - Remove explicit support for Python 3.8
 - Set default value for ConfigNode::get_value to None

**2.0.1 - 10/04/23**

 - Set pipeline's returned Series' name to the pipeline's name

**2.0.0 - 09/22/23**

 - Create `Component` and `Manager` classes
 - Ensure all managers and components inherit from them
 - Define properties in `Component` that components can override
 - Define lifecycle methods in `Component` that components override
 - Refactor all components in vivarium to use and leverage`Component`
 - Warn when using components not inheriting from `Component`
 - Change the behavior of `State.add_transition` to take a Transition object rather than another State
 - Add optional argument to State constructor to allow self transitions

**1.2.9 - 09/19/23**

 - Set default in register_observation

**1.2.8 - 09/18/23**

 - Unpin pandas

**1.2.7 - 09/14/23**

 - Allow pandas <2.1.0

**1.2.6 - 09/14/23**

 - Update state machine to prepare for pandas 2.0

**1.2.5 - 09/05/23**

 - Update ConfigTree to make it pickleable; raise NotImplementedError on equality calls

**1.2.4 - 09/01/23**

 - Create LookupTableData type alias for the source data to LookupTables

**1.2.3 - 08/28/23**

 - Enable allowing self transitions directly in a State's constructor

**1.2.2 - 08/04/23**

 - Bugfix to include all metrics outputs in results manager

**1.2.1 - 07/12/23**

 - Adds logging for registering stratifications and observations
 - Changes version metadata to use setuptools_scm

**1.2.0 - 06/01/23**

 - Stop supporting Python 3.7 and start supporting 3.11
 - Bugfix to allow for zero stratifications
 - Removes ignore filters for known FutureWarnings
 - Refactor location of default stratification definition
 - Bugfix to stop shuffling simulants when drawing common random number

**1.1.0 - 05/03/23**

 - Clean up randomness system
 - Fix a bug in stratification when a stratum is empty
 - Create a dedicated logging system
 - Fix bug in preventing passing an Iterable to `rate_to_probability`

**1.0.4 - 01/25/23**

 - Bugfixes for ResultsContext

**1.0.3 - 01/19/23**

 - Enhancement to use pop_data.user_data.get pattern in BasePopulation example
 - Mend get_value unhashable argument for Results Manger add_observation()
 - Split randomness into subpackage
 - Remove copy_with_additional_key method from RandomnessStream

**1.0.2 - 12/27/22**

 - Fix a typo that prevented deployment of v1.0.1

**1.0.1 - 12/27/22**

 - Remove metrics from the population management system
 - Add a new lifecycle builder interface method for simulation state access
 - Suppress future warnings (temporarily)
 - Update github actions to support python 3.7-3.10
 - Update codeowners

**1.0.0 - 12/20/22**

 - Added Results Manager feature.

**0.10.21 - 12/20/22**

 - Cleaned up warnings in artifact test code.
 - Updated codeowners and pull request template.

**0.10.20 - 12/20/22**

 - Update CI versions to build on python versions 3.7-3.10

**0.10.19 - 10/04/22**

 - Fix bug on `simulate run` CLI introduced in 0.10.18

**0.10.18 - 09/20/22**

 - Standardize results directories
 - Adds ability to run without artifact
 - Specify correct permissions when creating directories and files

**0.10.17 - 07/25/22**

 - Fix bug when initializing tracked column

**0.10.16 - 06/30/22**

 - Fix a bug in adding new simulants to a population
 - Add CODEOWNERS file

**0.10.15 - 06/29/22**

 - Added performance reporting
 - Added support for empty initial populations
 - Refactor population system

**0.10.14 - 05/16/22**

 - Fixed pandas FutureWarning in `randomness.get_draw`

**0.10.13 - 05/05/22**

 - Improved error message when component dependencies are not specified.
 - Fix faulty set logic in `PopulationView.subview`

**0.10.12 - 02/15/22**

 - Reformat code with black and isort.
 - Add formatting checks to CI.
 - Add `current_time` to interactive context.
 - Squash pandas FutureWarning for Series.append usage.
 - Add a UserWarning when making a new artifact.

**0.10.11 - 02/12/22**

 - Update CI to make a cleaner release workflow
 - Add PR template

**0.10.10 - 10/29/21**

 - Update license to BSD 3-clause
 - Replace authors metadata with zenodo.json
 - Updated examples
 - Doctest bugfixes

**0.10.9 - 08/16/21**

 - Add flag to SimulationContext.report to turn off results printing at sim end.

**0.10.8 - 08/10/21**

 - Set Python version in CI deployment to 3.8

**0.10.7 - 08/10/21**

 - Hotfix to re-trigger CI

**0.10.6 - 08/10/21**

 - Fix bug in deploy script

**0.10.5 - 08/10/21**

 - Update builder documentation
 - Update build process
 - Add check for compatible python version

**0.10.4 - 04/30/21**

 - Reapply location and artifact path changes

**0.10.3 - 04/30/21**

 - Revert location and artifact path changes

**0.10.2 - 04/27/21**

 - Remove dependency on location and artifact path in configuration files
 - Add location and artifact path arguments to `simulate run`
 - Fix bug that broke simulations running on Windows systems

**0.10.1 - 12/24/20**

 - Move from travis to github actions for CI.

**0.10.0 - 10/2/20**

 - Fix bug in copying a `RandomnessStream` with a new key
 - Add documentation of randomness in vivarium
 - Add validation to `LookupTable`, `InterpolatedTable`, `Interpolation`, and
   `Order0Interp`
 - Fix bug writing invalid artifact keys
 - Fix `EntityKey` `eq` and `ne` functions
 - Remove dependency on `graphviz`
 - Move `get_seed` from `RandomnessStream` to `RandomnessInterface`
 - Remove `random_seed` from output index and add `random_seed` and
   `input_draw` to output columns
 - Raise a `PopulationError` when trying to access non-existent columns in a
   `PopulationView`
 - Fix validation issues in Travis config
 - Fix typing issues in `ComponentManager` and `Event`

**0.9.3 - 12/7/19**

 - Bugfix in population type conversion.

**0.9.2 - 12/3/19**

 - Bugfix in artifact configuration management.
 - Bugfix in population query.

**0.9.1 - 11/18/19**

 - Be less restrictive about when get_value can be called.

**0.9.0 - 11/16/19**

 - Clean up event emission.
 - Make events immutable.
 - Stronger validation around model specification file.
 - Move the data artifact from vivarium public health to vivarium.
 - Update the ConfigTree str and repr to be more legible.
 - Be consistent about preferring pathlib over os.path.
 - Add some ConfigTree specific errors.
 - Refactor ConfigTree and ConfigNode to remove unused functionality and
   make the interface more consistent.
 - Extensively update documentation for configuration system.
 - Restructure component initialization so that **all** simulation components
   are created at simulation initialization time. Previous behavior had
   sub-components created at setup time.
 - Introduce lifecycle management system to enforce events proceed in the
   correct order and ensure framework tools are not misused.
 - Remove results writer.
 - Overhaul simulation creation to be significantly less complex.
 - Update privacy levels for simulation context managers.
 - Update context creation and usage tutorials.
 - Ditch the 'omit_missing_columns' argument for PopulationView.get.  Subviews
   should be used instead.
 - Consistent naming for rates in data, pipelines, and configuration.
 - Introduce resource management system for users to properly specify
   component dependencies for population initialization.
 - Switch age_group_start and age_group_end to age_start and age_end, making
   the naming scheme for binned data consistent.
 - Use loguru for logging.
 - Fix a bug in transition probability computation.
 - Raise error when component attempts to update columns they don't own instead
   of silently ignoring them.
 - Use consistent data bin naming to make using lookup tables less verbose.
 - Rename value system joint_value_postprocessor to union_postprocessor.
 - Docs and concept note for values system.
 - Be consistent about manager naming on builder interfaces.
 - Updated concept docs for entry points.
 - Lookup table docs and concept note.
 - Bugfix in randomness to handle datetime conversion on Windows.
 - Constrain components to only have a single population initializer.

**0.8.24 - 08/20/19**

 - Bugfix to prevent component list from not including setup components during setup phase.
 - Bugfix to dot diagram of state machine.

**0.8.23 - 08/09/19**

 - Move handle_exceptions() up to vivarium to eliminate duplication

**0.8.22 - 07/16/19**

 - Bugfix for lookup table input validation.
 - Event subsystem documentation.

**0.8.21 - 06/14/19**

 - Add names and better reprs to some of the managers.
 - ConfigTree documentation
 - Yaml load bugfix.
 - Documentation for ``simulate run`` and the interactive context.
 - Tutorials for running a simulation interactively and from the command line.
 - Headers for API documentation.
 - Component management documentation.
 - Enforce all components have a unique name.
 - Add ``get_components_by_type`` and ``get_component(name)`` to
   the component manager.
 - Bugfix in the lookup table.

**0.8.20 - 04/22/19**

 - Add simulation lifecycle info to the simulant creator.
 - Bugfix in simulate profile.

**0.8.19 - 03/27/19**

 - Update results writer to write new hdfs instead of overwriting.

**0.8.18 - 02/13/19**

 - Fix numerical issue in rate to probability calculation
 - Alter randomness manager to keep track of randomness streams.

**0.8.17 - 02/13/19**

 - Fix branch/version synchronization

**0.8.16 - 02/11/19**

 - Remove combined sexes from the "build_table".

**0.8.15 - 01/03/19**

 - Add doctests to travis
 - Update population initializer error message

**0.8.14 - 12/20/18**

 - Standardize the population getter from the the interactive interface.
 - Added "additional_key" argument to randomness.filter for probability and for rate.
 - Added a profile subcommand to simulate.
 - Separated component configuration from setup.
 - Vectorize python loops in the interpolation implementation.

**0.8.13 - 11/15/18**

 - Fix broken doc dependency

**0.8.12 - 11/15/18**

 - Remove mean age and year columns

**0.8.11 - 11/15/18**

 - Bugfix where transitions were casting pandas indices to series.
 - Add better error message when a none is found in the configuration.

**0.8.10 - 11/5/18**

 - Added ``add_components`` method to simulation context.
 - Added typing info to interactive interface.

**0.8.9 - 10/23/18**

 - Accept ``.yml`` model specifications
 - Redesign interpolation. Order zero only at this point.

**0.8.8 - 10/09/18**

 - Raise error if multiple components set same default configuration.
 - Loosen error checking in value manager

**0.8.7 - 09/25/18**

 - Distinguish between missing and cyclic population table dependencies.
 - Initial draft of tutorial documentation

**0.8.6 - 09/07/18**

 - Workaround for hdf metadata limitation when writing dataframes with a large
   number of columns

**0.8.5 - 08/22/18**

 - Add integration with Zenodo to produce DOIs
 - Added default get_components implementation for component manager

**0.8.4 - 08/02/18**

 - Standardized a bunch of packaging stuff.

**0.8.2 - 07/24/18**

 - Added ``test`` command to verify and installation
 - Updated ``README`` with installation instructions.


**0.8.1 - 07/24/18**

 - Move to source layout.
 - Set tests to install first and then test installed package.
 - Renamed ``test_util`` to resolve naming collision during test.

**0.8.0 - 07/24/18**

 - Initial release<|MERGE_RESOLUTION|>--- conflicted
+++ resolved
@@ -1,12 +1,10 @@
-<<<<<<< HEAD
-**3.2.16 - TBD/TBD/TBD**
+**3.3.16 - TBD/TBD/TBD**
 
   - Type-hinting: Fix mypy errors in tests/framework/randomness/test_index_map.py
-=======
+
 **3.2.16 - 01/22/25**
 
   - Type-hinting: Fix mypy errors in tests/framework/randomness/test_manager.py
->>>>>>> da6eed75
 
 **3.2.15 - 01/10/25**
 
