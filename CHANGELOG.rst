<<<<<<< HEAD
**3.1.0 - 11/07/24**

  - Drop support for python 3.9

=======
>>>>>>> 2d985983
**3.0.18 - 11/06/24**

  - Fix mypy errors in vivarium/framework/logging/manager.py
  - Fix mypy errors in vivarium/framework/results/observations.py

**3.0.17 - 11/04/24**

  - Fix mypy errors in vivarium/framework/configuration.py
  - Fix mypy errors in vivarium/framework/artifact/manager.py

**3.0.16 - 10/31/24**

  - Bugfix to prevent a LookupTable from changing order of the value columns
  - Fix mypy errors in vivarium/framework/lookup/table.py
  - Fix mypy errors in vivarium/framework/randomness/manager.py
  - Fix mypy errors in vivarium/interface/utilities.py
  - Typing changes in vivarium/framework/lookup/interpolation.py
  - Fix broken build from LayeredConfigTree typing
  - Fix type handling for clock and step size in vivarium/framework/event.py

**3.0.15 - 10/24/24**

  - Fix mypy errors in vivarium/framework/event.py
  - Update CI to run from reusable workflow

**3.0.14 - 10/18/24**

  - Fix mypy errors in vivarium/framework/artifact/artifact.py
  - Fix mypy errors in vivarium/framework/randomness/stream.py

**3.0.13 - 10/15/24**

  - Fix mypy errors: vivarium/framework/lookup/interpolation.py

**3.0.12 - 10/14/24**

  - Bugfix for mypy errors: vivarium/framework/values.py

**3.0.11 - 10/08/24**

  - Fix mypy errors: vivarium/framework/values.py

**3.0.10 - 10/07/24**

  - Add method to SimulationClock to get number of simulation steps remaining

**3.0.9 - 10/04/24**

  - Fix mypy errors: vivarium/framework/logging/utilities.py

**3.0.8 - 10/03/24**

  - Fix mypy errors: vivarium/framework/resource.py
  - Fix mypy errors: vivarium/framework/artifact/hdf.py

**3.0.7 - 09/25/24**

  - Enable population manager and population view methods to accept strings  
  - Fix mypy errors: vivarium/framework/lifecycle.py
  - Fix mypy errors: vivarium/framework/population/manager.py
  - Fix mypy errors: vivarium/framework/population/population_view.p
  - Fix mypy errors: vivarium/framework/plugins.py
  - Fix mypy errors: vivarium/framework/results/stratification.py

**3.0.6 - 09/20/24**

  - Fix mypy errors: vivarium/framework/randomness/index_map.py

**3.0.5 - 09/17/24**

  - Pin Sphinx below 8.0

**3.0.4 - 09/12/24**

  - Introduce static type checking with mypy
  - Add new types for clock time and step-size

**3.0.3 - 09/11/24**

  - Raise an error if a component attempts to access a non-existent population_view

**3.0.2 - 08/27/24**

  - Update results docstrings
  - Add a results concepts model doc
  - Docstring cleanup throughout
  - Fix up tutorial docs
  - Strengthen doctests
  
**3.0.1- 08/20/24**

 - Create script to find matching dependency branches
 - Add results category exclusion tests

**3.0.0 - 08/13/24**

Breaking changes:
  - Remove the unnecessary metrics pipeline
  - Refactor lookup table creation and allow configuration of lookup columns
  - Refactor results manager to process results directly

Major changes:
  - Move results controller and interface from managers to default plugins
  - Add a get_configuration method and configuration attribute to Component
  - Enable build_lookup_table to accept a list as input data
  - Implement an Observation dataclass
  - Remove --location/-l option from simulate run command
  - Change the metrics/ folder to results/; refer to "results" instead of "metrics" throughout
  - Implement multiple new interface functions for registering stratifications and observations
  - Implement multiple new Observer types
  - Implement simulation backups
  - Implement excluding results categories via the configuration

Other changes:
  - Use layered-config-tree package instead of local ConfigTree class
  - Add a report emitter to the SimulationContext
  - Check for and log unused stratifications and raise for missing required stratifications
  - Move all steps of running a simulation into a run_simulation instance method
  - Add simulate run e2e test
  - Stop writing seed and draw columns to the results
  - Install matching upstream branches in github builds
  - Automatically run Jenkins builds on push or pull request
  - Add type hints throughout results modules
  - Various other minor updates

**2.3.8 - 06/17/24**

 - Hotfix pin numpy below 2.0

**2.3.7 - 03/21/24**
  
  - Add deprecation warning to import ConfigTree from the config_tree package

**2.3.6 - 03/07/24**

  - Update population keys in testing utilities to be mmore descriptive

**2.3.5 - 03/01/24**

  - Improves boids example and tutorial

**2.3.4 - 02/23/24**

  - Fixes parsing in results manager to remove trailing underscore

**2.3.3 - 01/29/24**

 - Improve readability of api reference docs

**2.3.2 - 01/29/24**

 - Fix broken readthedocs build

**2.3.1 - 01/09/24**

 - Update PyPI to 2FA with trusted publisher

**2.3.0 - 12/19/23**

 - Incorporate Individualized Clocks v1
 - Document how to remove components from an interactive simulation
 - Update code in docs to match current implementation

**2.2.1 - 10/24/23**

 - Hotfix to expose ScalarValue at the lookup package level

**2.2.0 - 10/24/23**

 - Refactor Manager configuration defaults
 - Throw an error if simulation attempts to use a component that is not an instance of Component
 - Refactor and simplify LookupTable implementations
 - Enable LookupTable to have source data that is only categorical
 - Enable LookupTables with DataFrame source data to specify value columns

**2.1.1 - 10/13/23**

 - Enable RandomnessStream to sample from a distribution
 - Refactor `ComponentConfigurationParser` to create components as they are parsed

**2.1.0 - 10/12/23**

 - Remove explicit support for Python 3.8
 - Set default value for ConfigNode::get_value to None

**2.0.1 - 10/04/23**

 - Set pipeline's returned Series' name to the pipeline's name

**2.0.0 - 09/22/23**

 - Create `Component` and `Manager` classes
 - Ensure all managers and components inherit from them
 - Define properties in `Component` that components can override
 - Define lifecycle methods in `Component` that components override
 - Refactor all components in vivarium to use and leverage`Component`
 - Warn when using components not inheriting from `Component`
 - Change the behavior of `State.add_transition` to take a Transition object rather than another State
 - Add optional argument to State constructor to allow self transitions

**1.2.9 - 09/19/23**

 - Set default in register_observation

**1.2.8 - 09/18/23**

 - Unpin pandas

**1.2.7 - 09/14/23**

 - Allow pandas <2.1.0

**1.2.6 - 09/14/23**

 - Update state machine to prepare for pandas 2.0

**1.2.5 - 09/05/23**

 - Update ConfigTree to make it pickleable; raise NotImplementedError on equality calls

**1.2.4 - 09/01/23**

 - Create LookupTableData type alias for the source data to LookupTables

**1.2.3 - 08/28/23**

 - Enable allowing self transitions directly in a State's constructor

**1.2.2 - 08/04/23**

 - Bugfix to include all metrics outputs in results manager

**1.2.1 - 07/12/23**

 - Adds logging for registering stratifications and observations
 - Changes version metadata to use setuptools_scm

**1.2.0 - 06/01/23**

 - Stop supporting Python 3.7 and start supporting 3.11
 - Bugfix to allow for zero stratifications
 - Removes ignore filters for known FutureWarnings
 - Refactor location of default stratification definition
 - Bugfix to stop shuffling simulants when drawing common random number

**1.1.0 - 05/03/23**

 - Clean up randomness system
 - Fix a bug in stratification when a stratum is empty
 - Create a dedicated logging system
 - Fix bug in preventing passing an Iterable to `rate_to_probability`

**1.0.4 - 01/25/23**

 - Bugfixes for ResultsContext

**1.0.3 - 01/19/23**

 - Enhancement to use pop_data.user_data.get pattern in BasePopulation example
 - Mend get_value unhashable argument for Results Manger add_observation()
 - Split randomness into subpackage
 - Remove copy_with_additional_key method from RandomnessStream

**1.0.2 - 12/27/22**

 - Fix a typo that prevented deployment of v1.0.1

**1.0.1 - 12/27/22**

 - Remove metrics from the population management system
 - Add a new lifecycle builder interface method for simulation state access
 - Suppress future warnings (temporarily)
 - Update github actions to support python 3.7-3.10
 - Update codeowners

**1.0.0 - 12/20/22**

 - Added Results Manager feature.

**0.10.21 - 12/20/22**

 - Cleaned up warnings in artifact test code.
 - Updated codeowners and pull request template.

**0.10.20 - 12/20/22**

 - Update CI versions to build on python versions 3.7-3.10

**0.10.19 - 10/04/22**

 - Fix bug on `simulate run` CLI introduced in 0.10.18

**0.10.18 - 09/20/22**

 - Standardize results directories
 - Adds ability to run without artifact
 - Specify correct permissions when creating directories and files

**0.10.17 - 07/25/22**

 - Fix bug when initializing tracked column

**0.10.16 - 06/30/22**

 - Fix a bug in adding new simulants to a population
 - Add CODEOWNERS file

**0.10.15 - 06/29/22**

 - Added performance reporting
 - Added support for empty initial populations
 - Refactor population system

**0.10.14 - 05/16/22**

 - Fixed pandas FutureWarning in `randomness.get_draw`

**0.10.13 - 05/05/22**

 - Improved error message when component dependencies are not specified.
 - Fix faulty set logic in `PopulationView.subview`

**0.10.12 - 02/15/22**

 - Reformat code with black and isort.
 - Add formatting checks to CI.
 - Add `current_time` to interactive context.
 - Squash pandas FutureWarning for Series.append usage.
 - Add a UserWarning when making a new artifact.

**0.10.11 - 02/12/22**

 - Update CI to make a cleaner release workflow
 - Add PR template

**0.10.10 - 10/29/21**

 - Update license to BSD 3-clause
 - Replace authors metadata with zenodo.json
 - Updated examples
 - Doctest bugfixes

**0.10.9 - 08/16/21**

 - Add flag to SimulationContext.report to turn off results printing at sim end.

**0.10.8 - 08/10/21**

 - Set Python version in CI deployment to 3.8

**0.10.7 - 08/10/21**

 - Hotfix to re-trigger CI

**0.10.6 - 08/10/21**

 - Fix bug in deploy script

**0.10.5 - 08/10/21**

 - Update builder documentation
 - Update build process
 - Add check for compatible python version

**0.10.4 - 04/30/21**

 - Reapply location and artifact path changes

**0.10.3 - 04/30/21**

 - Revert location and artifact path changes

**0.10.2 - 04/27/21**

 - Remove dependency on location and artifact path in configuration files
 - Add location and artifact path arguments to `simulate run`
 - Fix bug that broke simulations running on Windows systems

**0.10.1 - 12/24/20**

 - Move from travis to github actions for CI.

**0.10.0 - 10/2/20**

 - Fix bug in copying a `RandomnessStream` with a new key
 - Add documentation of randomness in vivarium
 - Add validation to `LookupTable`, `InterpolatedTable`, `Interpolation`, and
   `Order0Interp`
 - Fix bug writing invalid artifact keys
 - Fix `EntityKey` `eq` and `ne` functions
 - Remove dependency on `graphviz`
 - Move `get_seed` from `RandomnessStream` to `RandomnessInterface`
 - Remove `random_seed` from output index and add `random_seed` and
   `input_draw` to output columns
 - Raise a `PopulationError` when trying to access non-existent columns in a
   `PopulationView`
 - Fix validation issues in Travis config
 - Fix typing issues in `ComponentManager` and `Event`

**0.9.3 - 12/7/19**

 - Bugfix in population type conversion.

**0.9.2 - 12/3/19**

 - Bugfix in artifact configuration management.
 - Bugfix in population query.

**0.9.1 - 11/18/19**

 - Be less restrictive about when get_value can be called.

**0.9.0 - 11/16/19**

 - Clean up event emission.
 - Make events immutable.
 - Stronger validation around model specification file.
 - Move the data artifact from vivarium public health to vivarium.
 - Update the ConfigTree str and repr to be more legible.
 - Be consistent about preferring pathlib over os.path.
 - Add some ConfigTree specific errors.
 - Refactor ConfigTree and ConfigNode to remove unused functionality and
   make the interface more consistent.
 - Extensively update documentation for configuration system.
 - Restructure component initialization so that **all** simulation components
   are created at simulation initialization time. Previous behavior had
   sub-components created at setup time.
 - Introduce lifecycle management system to enforce events proceed in the
   correct order and ensure framework tools are not misused.
 - Remove results writer.
 - Overhaul simulation creation to be significantly less complex.
 - Update privacy levels for simulation context managers.
 - Update context creation and usage tutorials.
 - Ditch the 'omit_missing_columns' argument for PopulationView.get.  Subviews
   should be used instead.
 - Consistent naming for rates in data, pipelines, and configuration.
 - Introduce resource management system for users to properly specify
   component dependencies for population initialization.
 - Switch age_group_start and age_group_end to age_start and age_end, making
   the naming scheme for binned data consistent.
 - Use loguru for logging.
 - Fix a bug in transition probability computation.
 - Raise error when component attempts to update columns they don't own instead
   of silently ignoring them.
 - Use consistent data bin naming to make using lookup tables less verbose.
 - Rename value system joint_value_postprocessor to union_postprocessor.
 - Docs and concept note for values system.
 - Be consistent about manager naming on builder interfaces.
 - Updated concept docs for entry points.
 - Lookup table docs and concept note.
 - Bugfix in randomness to handle datetime conversion on Windows.
 - Constrain components to only have a single population initializer.

**0.8.24 - 08/20/19**

 - Bugfix to prevent component list from not including setup components during setup phase.
 - Bugfix to dot diagram of state machine.

**0.8.23 - 08/09/19**

 - Move handle_exceptions() up to vivarium to eliminate duplication

**0.8.22 - 07/16/19**

 - Bugfix for lookup table input validation.
 - Event subsystem documentation.

**0.8.21 - 06/14/19**

 - Add names and better reprs to some of the managers.
 - ConfigTree documentation
 - Yaml load bugfix.
 - Documentation for ``simulate run`` and the interactive context.
 - Tutorials for running a simulation interactively and from the command line.
 - Headers for API documentation.
 - Component management documentation.
 - Enforce all components have a unique name.
 - Add ``get_components_by_type`` and ``get_component(name)`` to
   the component manager.
 - Bugfix in the lookup table.

**0.8.20 - 04/22/19**

 - Add simulation lifecycle info to the simulant creator.
 - Bugfix in simulate profile.

**0.8.19 - 03/27/19**

 - Update results writer to write new hdfs instead of overwriting.

**0.8.18 - 02/13/19**

 - Fix numerical issue in rate to probability calculation
 - Alter randomness manager to keep track of randomness streams.

**0.8.17 - 02/13/19**

 - Fix branch/version synchronization

**0.8.16 - 02/11/19**

 - Remove combined sexes from the "build_table".

**0.8.15 - 01/03/19**

 - Add doctests to travis
 - Update population initializer error message

**0.8.14 - 12/20/18**

 - Standardize the population getter from the the interactive interface.
 - Added "additional_key" argument to randomness.filter for probability and for rate.
 - Added a profile subcommand to simulate.
 - Separated component configuration from setup.
 - Vectorize python loops in the interpolation implementation.

**0.8.13 - 11/15/18**

 - Fix broken doc dependency

**0.8.12 - 11/15/18**

 - Remove mean age and year columns

**0.8.11 - 11/15/18**

 - Bugfix where transitions were casting pandas indices to series.
 - Add better error message when a none is found in the configuration.

**0.8.10 - 11/5/18**

 - Added ``add_components`` method to simulation context.
 - Added typing info to interactive interface.

**0.8.9 - 10/23/18**

 - Accept ``.yml`` model specifications
 - Redesign interpolation. Order zero only at this point.

**0.8.8 - 10/09/18**

 - Raise error if multiple components set same default configuration.
 - Loosen error checking in value manager

**0.8.7 - 09/25/18**

 - Distinguish between missing and cyclic population table dependencies.
 - Initial draft of tutorial documentation

**0.8.6 - 09/07/18**

 - Workaround for hdf metadata limitation when writing dataframes with a large
   number of columns

**0.8.5 - 08/22/18**

 - Add integration with Zenodo to produce DOIs
 - Added default get_components implementation for component manager

**0.8.4 - 08/02/18**

 - Standardized a bunch of packaging stuff.

**0.8.2 - 07/24/18**

 - Added ``test`` command to verify and installation
 - Updated ``README`` with installation instructions.


**0.8.1 - 07/24/18**

 - Move to source layout.
 - Set tests to install first and then test installed package.
 - Renamed ``test_util`` to resolve naming collision during test.

**0.8.0 - 07/24/18**

 - Initial release<|MERGE_RESOLUTION|>--- conflicted
+++ resolved
@@ -1,10 +1,7 @@
-<<<<<<< HEAD
 **3.1.0 - 11/07/24**
 
   - Drop support for python 3.9
 
-=======
->>>>>>> 2d985983
 **3.0.18 - 11/06/24**
 
   - Fix mypy errors in vivarium/framework/logging/manager.py
