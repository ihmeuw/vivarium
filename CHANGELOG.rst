**3.2.1 - 11/13/24**

  - Fix mypy errors in vivarium/framework/results/context.py
<<<<<<< HEAD
  - Fix mypy errors in vivarium/framework/time.py
=======
  - Modernize type hinting
  - Remove unnecessary "from future import annotation" imports
>>>>>>> 13c1fbd8

**3.2.0 - 11/12/24**

  - Feature: Supports passing callables directly when building lookup tables
  - Feature: Enables columns and pipelines to specify dependencies directly, instead of by name
  - Feature: Enables identification of which component produced a Pipeline or RandomnessStream
  - Bugfix: Enables Machine to be used directly to model a state machine
  - Bugfix: Ensures that a Pipeline will always have a name
  - Bugfix: Appropriately declares dependencies in example models
  - Testing: Adds coverage for example DiseaseModel
  - Refactor: Converts resource module into a package
  - Refactor: Converts values module into a package
  - Refactor: Simplifies code to allow Managers to create columns
  - Refactor: Converts ResourceManager __iter__ to a well-named instance method
  - Refactor: Creates ResourceTypes for each type of resource
  - Refactor: Makes Pipeline and RandomnessStream inherit from Resource
  - Refactor: Creates ValueSource and ValueModifer resources and attaches them to Pipelines

**3.1.0 - 11/07/24**

  - Drop support for python 3.9

**3.0.18 - 11/06/24**

  - Fix mypy errors in vivarium/framework/logging/manager.py
  - Fix mypy errors in vivarium/framework/results/observations.py

**3.0.17 - 11/04/24**

  - Fix mypy errors in vivarium/framework/configuration.py
  - Fix mypy errors in vivarium/framework/artifact/manager.py

**3.0.16 - 10/31/24**

  - Bugfix to prevent a LookupTable from changing order of the value columns
  - Fix mypy errors in vivarium/framework/lookup/table.py
  - Fix mypy errors in vivarium/framework/randomness/manager.py
  - Fix mypy errors in vivarium/interface/utilities.py
  - Typing changes in vivarium/framework/lookup/interpolation.py
  - Fix broken build from LayeredConfigTree typing
  - Fix type handling for clock and step size in vivarium/framework/event.py

**3.0.15 - 10/24/24**

  - Fix mypy errors in vivarium/framework/event.py
  - Update CI to run from reusable workflow

**3.0.14 - 10/18/24**

  - Fix mypy errors in vivarium/framework/artifact/artifact.py
  - Fix mypy errors in vivarium/framework/randomness/stream.py

**3.0.13 - 10/15/24**

  - Fix mypy errors: vivarium/framework/lookup/interpolation.py

**3.0.12 - 10/14/24**

  - Bugfix for mypy errors: vivarium/framework/values.py

**3.0.11 - 10/08/24**

  - Fix mypy errors: vivarium/framework/values.py

**3.0.10 - 10/07/24**

  - Add method to SimulationClock to get number of simulation steps remaining

**3.0.9 - 10/04/24**

  - Fix mypy errors: vivarium/framework/logging/utilities.py

**3.0.8 - 10/03/24**

  - Fix mypy errors: vivarium/framework/resource.py
  - Fix mypy errors: vivarium/framework/artifact/hdf.py

**3.0.7 - 09/25/24**

  - Enable population manager and population view methods to accept strings  
  - Fix mypy errors: vivarium/framework/lifecycle.py
  - Fix mypy errors: vivarium/framework/population/manager.py
  - Fix mypy errors: vivarium/framework/population/population_view.p
  - Fix mypy errors: vivarium/framework/plugins.py
  - Fix mypy errors: vivarium/framework/results/stratification.py

**3.0.6 - 09/20/24**

  - Fix mypy errors: vivarium/framework/randomness/index_map.py

**3.0.5 - 09/17/24**

  - Pin Sphinx below 8.0

**3.0.4 - 09/12/24**

  - Introduce static type checking with mypy
  - Add new types for clock time and step-size

**3.0.3 - 09/11/24**

  - Raise an error if a component attempts to access a non-existent population_view

**3.0.2 - 08/27/24**

  - Update results docstrings
  - Add a results concepts model doc
  - Docstring cleanup throughout
  - Fix up tutorial docs
  - Strengthen doctests
  
**3.0.1- 08/20/24**

 - Create script to find matching dependency branches
 - Add results category exclusion tests

**3.0.0 - 08/13/24**

Breaking changes:
  - Remove the unnecessary metrics pipeline
  - Refactor lookup table creation and allow configuration of lookup columns
  - Refactor results manager to process results directly

Major changes:
  - Move results controller and interface from managers to default plugins
  - Add a get_configuration method and configuration attribute to Component
  - Enable build_lookup_table to accept a list as input data
  - Implement an Observation dataclass
  - Remove --location/-l option from simulate run command
  - Change the metrics/ folder to results/; refer to "results" instead of "metrics" throughout
  - Implement multiple new interface functions for registering stratifications and observations
  - Implement multiple new Observer types
  - Implement simulation backups
  - Implement excluding results categories via the configuration

Other changes:
  - Use layered-config-tree package instead of local ConfigTree class
  - Add a report emitter to the SimulationContext
  - Check for and log unused stratifications and raise for missing required stratifications
  - Move all steps of running a simulation into a run_simulation instance method
  - Add simulate run e2e test
  - Stop writing seed and draw columns to the results
  - Install matching upstream branches in github builds
  - Automatically run Jenkins builds on push or pull request
  - Add type hints throughout results modules
  - Various other minor updates

**2.3.8 - 06/17/24**

 - Hotfix pin numpy below 2.0

**2.3.7 - 03/21/24**
  
  - Add deprecation warning to import ConfigTree from the config_tree package

**2.3.6 - 03/07/24**

  - Update population keys in testing utilities to be mmore descriptive

**2.3.5 - 03/01/24**

  - Improves boids example and tutorial

**2.3.4 - 02/23/24**

  - Fixes parsing in results manager to remove trailing underscore

**2.3.3 - 01/29/24**

 - Improve readability of api reference docs

**2.3.2 - 01/29/24**

 - Fix broken readthedocs build

**2.3.1 - 01/09/24**

 - Update PyPI to 2FA with trusted publisher

**2.3.0 - 12/19/23**

 - Incorporate Individualized Clocks v1
 - Document how to remove components from an interactive simulation
 - Update code in docs to match current implementation

**2.2.1 - 10/24/23**

 - Hotfix to expose ScalarValue at the lookup package level

**2.2.0 - 10/24/23**

 - Refactor Manager configuration defaults
 - Throw an error if simulation attempts to use a component that is not an instance of Component
 - Refactor and simplify LookupTable implementations
 - Enable LookupTable to have source data that is only categorical
 - Enable LookupTables with DataFrame source data to specify value columns

**2.1.1 - 10/13/23**

 - Enable RandomnessStream to sample from a distribution
 - Refactor `ComponentConfigurationParser` to create components as they are parsed

**2.1.0 - 10/12/23**

 - Remove explicit support for Python 3.8
 - Set default value for ConfigNode::get_value to None

**2.0.1 - 10/04/23**

 - Set pipeline's returned Series' name to the pipeline's name

**2.0.0 - 09/22/23**

 - Create `Component` and `Manager` classes
 - Ensure all managers and components inherit from them
 - Define properties in `Component` that components can override
 - Define lifecycle methods in `Component` that components override
 - Refactor all components in vivarium to use and leverage`Component`
 - Warn when using components not inheriting from `Component`
 - Change the behavior of `State.add_transition` to take a Transition object rather than another State
 - Add optional argument to State constructor to allow self transitions

**1.2.9 - 09/19/23**

 - Set default in register_observation

**1.2.8 - 09/18/23**

 - Unpin pandas

**1.2.7 - 09/14/23**

 - Allow pandas <2.1.0

**1.2.6 - 09/14/23**

 - Update state machine to prepare for pandas 2.0

**1.2.5 - 09/05/23**

 - Update ConfigTree to make it pickleable; raise NotImplementedError on equality calls

**1.2.4 - 09/01/23**

 - Create LookupTableData type alias for the source data to LookupTables

**1.2.3 - 08/28/23**

 - Enable allowing self transitions directly in a State's constructor

**1.2.2 - 08/04/23**

 - Bugfix to include all metrics outputs in results manager

**1.2.1 - 07/12/23**

 - Adds logging for registering stratifications and observations
 - Changes version metadata to use setuptools_scm

**1.2.0 - 06/01/23**

 - Stop supporting Python 3.7 and start supporting 3.11
 - Bugfix to allow for zero stratifications
 - Removes ignore filters for known FutureWarnings
 - Refactor location of default stratification definition
 - Bugfix to stop shuffling simulants when drawing common random number

**1.1.0 - 05/03/23**

 - Clean up randomness system
 - Fix a bug in stratification when a stratum is empty
 - Create a dedicated logging system
 - Fix bug in preventing passing an Iterable to `rate_to_probability`

**1.0.4 - 01/25/23**

 - Bugfixes for ResultsContext

**1.0.3 - 01/19/23**

 - Enhancement to use pop_data.user_data.get pattern in BasePopulation example
 - Mend get_value unhashable argument for Results Manger add_observation()
 - Split randomness into subpackage
 - Remove copy_with_additional_key method from RandomnessStream

**1.0.2 - 12/27/22**

 - Fix a typo that prevented deployment of v1.0.1

**1.0.1 - 12/27/22**

 - Remove metrics from the population management system
 - Add a new lifecycle builder interface method for simulation state access
 - Suppress future warnings (temporarily)
 - Update github actions to support python 3.7-3.10
 - Update codeowners

**1.0.0 - 12/20/22**

 - Added Results Manager feature.

**0.10.21 - 12/20/22**

 - Cleaned up warnings in artifact test code.
 - Updated codeowners and pull request template.

**0.10.20 - 12/20/22**

 - Update CI versions to build on python versions 3.7-3.10

**0.10.19 - 10/04/22**

 - Fix bug on `simulate run` CLI introduced in 0.10.18

**0.10.18 - 09/20/22**

 - Standardize results directories
 - Adds ability to run without artifact
 - Specify correct permissions when creating directories and files

**0.10.17 - 07/25/22**

 - Fix bug when initializing tracked column

**0.10.16 - 06/30/22**

 - Fix a bug in adding new simulants to a population
 - Add CODEOWNERS file

**0.10.15 - 06/29/22**

 - Added performance reporting
 - Added support for empty initial populations
 - Refactor population system

**0.10.14 - 05/16/22**

 - Fixed pandas FutureWarning in `randomness.get_draw`

**0.10.13 - 05/05/22**

 - Improved error message when component dependencies are not specified.
 - Fix faulty set logic in `PopulationView.subview`

**0.10.12 - 02/15/22**

 - Reformat code with black and isort.
 - Add formatting checks to CI.
 - Add `current_time` to interactive context.
 - Squash pandas FutureWarning for Series.append usage.
 - Add a UserWarning when making a new artifact.

**0.10.11 - 02/12/22**

 - Update CI to make a cleaner release workflow
 - Add PR template

**0.10.10 - 10/29/21**

 - Update license to BSD 3-clause
 - Replace authors metadata with zenodo.json
 - Updated examples
 - Doctest bugfixes

**0.10.9 - 08/16/21**

 - Add flag to SimulationContext.report to turn off results printing at sim end.

**0.10.8 - 08/10/21**

 - Set Python version in CI deployment to 3.8

**0.10.7 - 08/10/21**

 - Hotfix to re-trigger CI

**0.10.6 - 08/10/21**

 - Fix bug in deploy script

**0.10.5 - 08/10/21**

 - Update builder documentation
 - Update build process
 - Add check for compatible python version

**0.10.4 - 04/30/21**

 - Reapply location and artifact path changes

**0.10.3 - 04/30/21**

 - Revert location and artifact path changes

**0.10.2 - 04/27/21**

 - Remove dependency on location and artifact path in configuration files
 - Add location and artifact path arguments to `simulate run`
 - Fix bug that broke simulations running on Windows systems

**0.10.1 - 12/24/20**

 - Move from travis to github actions for CI.

**0.10.0 - 10/2/20**

 - Fix bug in copying a `RandomnessStream` with a new key
 - Add documentation of randomness in vivarium
 - Add validation to `LookupTable`, `InterpolatedTable`, `Interpolation`, and
   `Order0Interp`
 - Fix bug writing invalid artifact keys
 - Fix `EntityKey` `eq` and `ne` functions
 - Remove dependency on `graphviz`
 - Move `get_seed` from `RandomnessStream` to `RandomnessInterface`
 - Remove `random_seed` from output index and add `random_seed` and
   `input_draw` to output columns
 - Raise a `PopulationError` when trying to access non-existent columns in a
   `PopulationView`
 - Fix validation issues in Travis config
 - Fix typing issues in `ComponentManager` and `Event`

**0.9.3 - 12/7/19**

 - Bugfix in population type conversion.

**0.9.2 - 12/3/19**

 - Bugfix in artifact configuration management.
 - Bugfix in population query.

**0.9.1 - 11/18/19**

 - Be less restrictive about when get_value can be called.

**0.9.0 - 11/16/19**

 - Clean up event emission.
 - Make events immutable.
 - Stronger validation around model specification file.
 - Move the data artifact from vivarium public health to vivarium.
 - Update the ConfigTree str and repr to be more legible.
 - Be consistent about preferring pathlib over os.path.
 - Add some ConfigTree specific errors.
 - Refactor ConfigTree and ConfigNode to remove unused functionality and
   make the interface more consistent.
 - Extensively update documentation for configuration system.
 - Restructure component initialization so that **all** simulation components
   are created at simulation initialization time. Previous behavior had
   sub-components created at setup time.
 - Introduce lifecycle management system to enforce events proceed in the
   correct order and ensure framework tools are not misused.
 - Remove results writer.
 - Overhaul simulation creation to be significantly less complex.
 - Update privacy levels for simulation context managers.
 - Update context creation and usage tutorials.
 - Ditch the 'omit_missing_columns' argument for PopulationView.get.  Subviews
   should be used instead.
 - Consistent naming for rates in data, pipelines, and configuration.
 - Introduce resource management system for users to properly specify
   component dependencies for population initialization.
 - Switch age_group_start and age_group_end to age_start and age_end, making
   the naming scheme for binned data consistent.
 - Use loguru for logging.
 - Fix a bug in transition probability computation.
 - Raise error when component attempts to update columns they don't own instead
   of silently ignoring them.
 - Use consistent data bin naming to make using lookup tables less verbose.
 - Rename value system joint_value_postprocessor to union_postprocessor.
 - Docs and concept note for values system.
 - Be consistent about manager naming on builder interfaces.
 - Updated concept docs for entry points.
 - Lookup table docs and concept note.
 - Bugfix in randomness to handle datetime conversion on Windows.
 - Constrain components to only have a single population initializer.

**0.8.24 - 08/20/19**

 - Bugfix to prevent component list from not including setup components during setup phase.
 - Bugfix to dot diagram of state machine.

**0.8.23 - 08/09/19**

 - Move handle_exceptions() up to vivarium to eliminate duplication

**0.8.22 - 07/16/19**

 - Bugfix for lookup table input validation.
 - Event subsystem documentation.

**0.8.21 - 06/14/19**

 - Add names and better reprs to some of the managers.
 - ConfigTree documentation
 - Yaml load bugfix.
 - Documentation for ``simulate run`` and the interactive context.
 - Tutorials for running a simulation interactively and from the command line.
 - Headers for API documentation.
 - Component management documentation.
 - Enforce all components have a unique name.
 - Add ``get_components_by_type`` and ``get_component(name)`` to
   the component manager.
 - Bugfix in the lookup table.

**0.8.20 - 04/22/19**

 - Add simulation lifecycle info to the simulant creator.
 - Bugfix in simulate profile.

**0.8.19 - 03/27/19**

 - Update results writer to write new hdfs instead of overwriting.

**0.8.18 - 02/13/19**

 - Fix numerical issue in rate to probability calculation
 - Alter randomness manager to keep track of randomness streams.

**0.8.17 - 02/13/19**

 - Fix branch/version synchronization

**0.8.16 - 02/11/19**

 - Remove combined sexes from the "build_table".

**0.8.15 - 01/03/19**

 - Add doctests to travis
 - Update population initializer error message

**0.8.14 - 12/20/18**

 - Standardize the population getter from the the interactive interface.
 - Added "additional_key" argument to randomness.filter for probability and for rate.
 - Added a profile subcommand to simulate.
 - Separated component configuration from setup.
 - Vectorize python loops in the interpolation implementation.

**0.8.13 - 11/15/18**

 - Fix broken doc dependency

**0.8.12 - 11/15/18**

 - Remove mean age and year columns

**0.8.11 - 11/15/18**

 - Bugfix where transitions were casting pandas indices to series.
 - Add better error message when a none is found in the configuration.

**0.8.10 - 11/5/18**

 - Added ``add_components`` method to simulation context.
 - Added typing info to interactive interface.

**0.8.9 - 10/23/18**

 - Accept ``.yml`` model specifications
 - Redesign interpolation. Order zero only at this point.

**0.8.8 - 10/09/18**

 - Raise error if multiple components set same default configuration.
 - Loosen error checking in value manager

**0.8.7 - 09/25/18**

 - Distinguish between missing and cyclic population table dependencies.
 - Initial draft of tutorial documentation

**0.8.6 - 09/07/18**

 - Workaround for hdf metadata limitation when writing dataframes with a large
   number of columns

**0.8.5 - 08/22/18**

 - Add integration with Zenodo to produce DOIs
 - Added default get_components implementation for component manager

**0.8.4 - 08/02/18**

 - Standardized a bunch of packaging stuff.

**0.8.2 - 07/24/18**

 - Added ``test`` command to verify and installation
 - Updated ``README`` with installation instructions.


**0.8.1 - 07/24/18**

 - Move to source layout.
 - Set tests to install first and then test installed package.
 - Renamed ``test_util`` to resolve naming collision during test.

**0.8.0 - 07/24/18**

 - Initial release<|MERGE_RESOLUTION|>--- conflicted
+++ resolved
@@ -1,12 +1,9 @@
 **3.2.1 - 11/13/24**
 
   - Fix mypy errors in vivarium/framework/results/context.py
-<<<<<<< HEAD
   - Fix mypy errors in vivarium/framework/time.py
-=======
   - Modernize type hinting
   - Remove unnecessary "from future import annotation" imports
->>>>>>> 13c1fbd8
 
 **3.2.0 - 11/12/24**
 
