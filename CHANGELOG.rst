<<<<<<< HEAD
=======
**3.2.1 - TBD/TBD/TBD**

  - Fix mypy errors in vivarium/framework/results/context.py

>>>>>>> 881d6b8d
**3.2.0 - 11/12/24**

  - Feature: Supports passing callables directly when building lookup tables
  - Feature: Enables columns and pipelines to specify dependencies directly, instead of by name
  - Feature: Enables identification of which component produced a Pipeline or RandomnessStream
  - Bugfix: Enables Machine to be used directly to model a state machine
  - Bugfix: Ensures that a Pipeline will always have a name
  - Bugfix: Appropriately declares dependencies in example models
  - Testing: Adds coverage for example DiseaseModel
  - Refactor: Converts resource module into a package
  - Refactor: Converts values module into a package
<<<<<<< HEAD
  = Refactor: Simplifies code to allow Managers to create columns
=======
  - Refactor: Simplifies code to allow Managers to create columns
>>>>>>> 881d6b8d
  - Refactor: Converts ResourceManager __iter__ to a well-named instance method
  - Refactor: Creates ResourceTypes for each type of resource
  - Refactor: Makes Pipeline and RandomnessStream inherit from Resource
  - Refactor: Creates ValueSource and ValueModifer resources and attaches them to Pipelines

**3.1.0 - 11/07/24**

  - Drop support for python 3.9

**3.0.18 - 11/06/24**

  - Fix mypy errors in vivarium/framework/logging/manager.py
  - Fix mypy errors in vivarium/framework/results/observations.py

**3.0.17 - 11/04/24**

  - Fix mypy errors in vivarium/framework/configuration.py
  - Fix mypy errors in vivarium/framework/artifact/manager.py

**3.0.16 - 10/31/24**

  - Bugfix to prevent a LookupTable from changing order of the value columns
  - Fix mypy errors in vivarium/framework/lookup/table.py
  - Fix mypy errors in vivarium/framework/randomness/manager.py
  - Fix mypy errors in vivarium/interface/utilities.py
  - Typing changes in vivarium/framework/lookup/interpolation.py
  - Fix broken build from LayeredConfigTree typing
  - Fix type handling for clock and step size in vivarium/framework/event.py

**3.0.15 - 10/24/24**

  - Fix mypy errors in vivarium/framework/event.py
  - Update CI to run from reusable workflow

**3.0.14 - 10/18/24**

  - Fix mypy errors in vivarium/framework/artifact/artifact.py
  - Fix mypy errors in vivarium/framework/randomness/stream.py

**3.0.13 - 10/15/24**

  - Fix mypy errors: vivarium/framework/lookup/interpolation.py

**3.0.12 - 10/14/24**

  - Bugfix for mypy errors: vivarium/framework/values.py

**3.0.11 - 10/08/24**

  - Fix mypy errors: vivarium/framework/values.py

**3.0.10 - 10/07/24**

  - Add method to SimulationClock to get number of simulation steps remaining

**3.0.9 - 10/04/24**

  - Fix mypy errors: vivarium/framework/logging/utilities.py

**3.0.8 - 10/03/24**

  - Fix mypy errors: vivarium/framework/resource.py
  - Fix mypy errors: vivarium/framework/artifact/hdf.py

**3.0.7 - 09/25/24**

  - Enable population manager and population view methods to accept strings  
  - Fix mypy errors: vivarium/framework/lifecycle.py
  - Fix mypy errors: vivarium/framework/population/manager.py
  - Fix mypy errors: vivarium/framework/population/population_view.p
  - Fix mypy errors: vivarium/framework/plugins.py
  - Fix mypy errors: vivarium/framework/results/stratification.py

**3.0.6 - 09/20/24**

  - Fix mypy errors: vivarium/framework/randomness/index_map.py

**3.0.5 - 09/17/24**

  - Pin Sphinx below 8.0

**3.0.4 - 09/12/24**

  - Introduce static type checking with mypy
  - Add new types for clock time and step-size

**3.0.3 - 09/11/24**

  - Raise an error if a component attempts to access a non-existent population_view

**3.0.2 - 08/27/24**

  - Update results docstrings
  - Add a results concepts model doc
  - Docstring cleanup throughout
  - Fix up tutorial docs
  - Strengthen doctests
  
**3.0.1- 08/20/24**

 - Create script to find matching dependency branches
 - Add results category exclusion tests

**3.0.0 - 08/13/24**

Breaking changes:
  - Remove the unnecessary metrics pipeline
  - Refactor lookup table creation and allow configuration of lookup columns
  - Refactor results manager to process results directly

Major changes:
  - Move results controller and interface from managers to default plugins
  - Add a get_configuration method and configuration attribute to Component
  - Enable build_lookup_table to accept a list as input data
  - Implement an Observation dataclass
  - Remove --location/-l option from simulate run command
  - Change the metrics/ folder to results/; refer to "results" instead of "metrics" throughout
  - Implement multiple new interface functions for registering stratifications and observations
  - Implement multiple new Observer types
  - Implement simulation backups
  - Implement excluding results categories via the configuration

Other changes:
  - Use layered-config-tree package instead of local ConfigTree class
  - Add a report emitter to the SimulationContext
  - Check for and log unused stratifications and raise for missing required stratifications
  - Move all steps of running a simulation into a run_simulation instance method
  - Add simulate run e2e test
  - Stop writing seed and draw columns to the results
  - Install matching upstream branches in github builds
  - Automatically run Jenkins builds on push or pull request
  - Add type hints throughout results modules
  - Various other minor updates

**2.3.8 - 06/17/24**

 - Hotfix pin numpy below 2.0

**2.3.7 - 03/21/24**
  
  - Add deprecation warning to import ConfigTree from the config_tree package

**2.3.6 - 03/07/24**

  - Update population keys in testing utilities to be mmore descriptive

**2.3.5 - 03/01/24**

  - Improves boids example and tutorial

**2.3.4 - 02/23/24**

  - Fixes parsing in results manager to remove trailing underscore

**2.3.3 - 01/29/24**

 - Improve readability of api reference docs

**2.3.2 - 01/29/24**

 - Fix broken readthedocs build

**2.3.1 - 01/09/24**

 - Update PyPI to 2FA with trusted publisher

**2.3.0 - 12/19/23**

 - Incorporate Individualized Clocks v1
 - Document how to remove components from an interactive simulation
 - Update code in docs to match current implementation

**2.2.1 - 10/24/23**

 - Hotfix to expose ScalarValue at the lookup package level

**2.2.0 - 10/24/23**

 - Refactor Manager configuration defaults
 - Throw an error if simulation attempts to use a component that is not an instance of Component
 - Refactor and simplify LookupTable implementations
 - Enable LookupTable to have source data that is only categorical
 - Enable LookupTables with DataFrame source data to specify value columns

**2.1.1 - 10/13/23**

 - Enable RandomnessStream to sample from a distribution
 - Refactor `ComponentConfigurationParser` to create components as they are parsed

**2.1.0 - 10/12/23**

 - Remove explicit support for Python 3.8
 - Set default value for ConfigNode::get_value to None

**2.0.1 - 10/04/23**

 - Set pipeline's returned Series' name to the pipeline's name

**2.0.0 - 09/22/23**

 - Create `Component` and `Manager` classes
 - Ensure all managers and components inherit from them
 - Define properties in `Component` that components can override
 - Define lifecycle methods in `Component` that components override
 - Refactor all components in vivarium to use and leverage`Component`
 - Warn when using components not inheriting from `Component`
 - Change the behavior of `State.add_transition` to take a Transition object rather than another State
 - Add optional argument to State constructor to allow self transitions

**1.2.9 - 09/19/23**

 - Set default in register_observation

**1.2.8 - 09/18/23**

 - Unpin pandas

**1.2.7 - 09/14/23**

 - Allow pandas <2.1.0

**1.2.6 - 09/14/23**

 - Update state machine to prepare for pandas 2.0

**1.2.5 - 09/05/23**

 - Update ConfigTree to make it pickleable; raise NotImplementedError on equality calls

**1.2.4 - 09/01/23**

 - Create LookupTableData type alias for the source data to LookupTables

**1.2.3 - 08/28/23**

 - Enable allowing self transitions directly in a State's constructor

**1.2.2 - 08/04/23**

 - Bugfix to include all metrics outputs in results manager

**1.2.1 - 07/12/23**

 - Adds logging for registering stratifications and observations
 - Changes version metadata to use setuptools_scm

**1.2.0 - 06/01/23**

 - Stop supporting Python 3.7 and start supporting 3.11
 - Bugfix to allow for zero stratifications
 - Removes ignore filters for known FutureWarnings
 - Refactor location of default stratification definition
 - Bugfix to stop shuffling simulants when drawing common random number

**1.1.0 - 05/03/23**

 - Clean up randomness system
 - Fix a bug in stratification when a stratum is empty
 - Create a dedicated logging system
 - Fix bug in preventing passing an Iterable to `rate_to_probability`

**1.0.4 - 01/25/23**

 - Bugfixes for ResultsContext

**1.0.3 - 01/19/23**

 - Enhancement to use pop_data.user_data.get pattern in BasePopulation example
 - Mend get_value unhashable argument for Results Manger add_observation()
 - Split randomness into subpackage
 - Remove copy_with_additional_key method from RandomnessStream

**1.0.2 - 12/27/22**

 - Fix a typo that prevented deployment of v1.0.1

**1.0.1 - 12/27/22**

 - Remove metrics from the population management system
 - Add a new lifecycle builder interface method for simulation state access
 - Suppress future warnings (temporarily)
 - Update github actions to support python 3.7-3.10
 - Update codeowners

**1.0.0 - 12/20/22**

 - Added Results Manager feature.

**0.10.21 - 12/20/22**

 - Cleaned up warnings in artifact test code.
 - Updated codeowners and pull request template.

**0.10.20 - 12/20/22**

 - Update CI versions to build on python versions 3.7-3.10

**0.10.19 - 10/04/22**

 - Fix bug on `simulate run` CLI introduced in 0.10.18

**0.10.18 - 09/20/22**

 - Standardize results directories
 - Adds ability to run without artifact
 - Specify correct permissions when creating directories and files

**0.10.17 - 07/25/22**

 - Fix bug when initializing tracked column

**0.10.16 - 06/30/22**

 - Fix a bug in adding new simulants to a population
 - Add CODEOWNERS file

**0.10.15 - 06/29/22**

 - Added performance reporting
 - Added support for empty initial populations
 - Refactor population system

**0.10.14 - 05/16/22**

 - Fixed pandas FutureWarning in `randomness.get_draw`

**0.10.13 - 05/05/22**

 - Improved error message when component dependencies are not specified.
 - Fix faulty set logic in `PopulationView.subview`

**0.10.12 - 02/15/22**

 - Reformat code with black and isort.
 - Add formatting checks to CI.
 - Add `current_time` to interactive context.
 - Squash pandas FutureWarning for Series.append usage.
 - Add a UserWarning when making a new artifact.

**0.10.11 - 02/12/22**

 - Update CI to make a cleaner release workflow
 - Add PR template

**0.10.10 - 10/29/21**

 - Update license to BSD 3-clause
 - Replace authors metadata with zenodo.json
 - Updated examples
 - Doctest bugfixes

**0.10.9 - 08/16/21**

 - Add flag to SimulationContext.report to turn off results printing at sim end.

**0.10.8 - 08/10/21**

 - Set Python version in CI deployment to 3.8

**0.10.7 - 08/10/21**

 - Hotfix to re-trigger CI

**0.10.6 - 08/10/21**

 - Fix bug in deploy script

**0.10.5 - 08/10/21**

 - Update builder documentation
 - Update build process
 - Add check for compatible python version

**0.10.4 - 04/30/21**

 - Reapply location and artifact path changes

**0.10.3 - 04/30/21**

 - Revert location and artifact path changes

**0.10.2 - 04/27/21**

 - Remove dependency on location and artifact path in configuration files
 - Add location and artifact path arguments to `simulate run`
 - Fix bug that broke simulations running on Windows systems

**0.10.1 - 12/24/20**

 - Move from travis to github actions for CI.

**0.10.0 - 10/2/20**

 - Fix bug in copying a `RandomnessStream` with a new key
 - Add documentation of randomness in vivarium
 - Add validation to `LookupTable`, `InterpolatedTable`, `Interpolation`, and
   `Order0Interp`
 - Fix bug writing invalid artifact keys
 - Fix `EntityKey` `eq` and `ne` functions
 - Remove dependency on `graphviz`
 - Move `get_seed` from `RandomnessStream` to `RandomnessInterface`
 - Remove `random_seed` from output index and add `random_seed` and
   `input_draw` to output columns
 - Raise a `PopulationError` when trying to access non-existent columns in a
   `PopulationView`
 - Fix validation issues in Travis config
 - Fix typing issues in `ComponentManager` and `Event`

**0.9.3 - 12/7/19**

 - Bugfix in population type conversion.

**0.9.2 - 12/3/19**

 - Bugfix in artifact configuration management.
 - Bugfix in population query.

**0.9.1 - 11/18/19**

 - Be less restrictive about when get_value can be called.

**0.9.0 - 11/16/19**

 - Clean up event emission.
 - Make events immutable.
 - Stronger validation around model specification file.
 - Move the data artifact from vivarium public health to vivarium.
 - Update the ConfigTree str and repr to be more legible.
 - Be consistent about preferring pathlib over os.path.
 - Add some ConfigTree specific errors.
 - Refactor ConfigTree and ConfigNode to remove unused functionality and
   make the interface more consistent.
 - Extensively update documentation for configuration system.
 - Restructure component initialization so that **all** simulation components
   are created at simulation initialization time. Previous behavior had
   sub-components created at setup time.
 - Introduce lifecycle management system to enforce events proceed in the
   correct order and ensure framework tools are not misused.
 - Remove results writer.
 - Overhaul simulation creation to be significantly less complex.
 - Update privacy levels for simulation context managers.
 - Update context creation and usage tutorials.
 - Ditch the 'omit_missing_columns' argument for PopulationView.get.  Subviews
   should be used instead.
 - Consistent naming for rates in data, pipelines, and configuration.
 - Introduce resource management system for users to properly specify
   component dependencies for population initialization.
 - Switch age_group_start and age_group_end to age_start and age_end, making
   the naming scheme for binned data consistent.
 - Use loguru for logging.
 - Fix a bug in transition probability computation.
 - Raise error when component attempts to update columns they don't own instead
   of silently ignoring them.
 - Use consistent data bin naming to make using lookup tables less verbose.
 - Rename value system joint_value_postprocessor to union_postprocessor.
 - Docs and concept note for values system.
 - Be consistent about manager naming on builder interfaces.
 - Updated concept docs for entry points.
 - Lookup table docs and concept note.
 - Bugfix in randomness to handle datetime conversion on Windows.
 - Constrain components to only have a single population initializer.

**0.8.24 - 08/20/19**

 - Bugfix to prevent component list from not including setup components during setup phase.
 - Bugfix to dot diagram of state machine.

**0.8.23 - 08/09/19**

 - Move handle_exceptions() up to vivarium to eliminate duplication

**0.8.22 - 07/16/19**

 - Bugfix for lookup table input validation.
 - Event subsystem documentation.

**0.8.21 - 06/14/19**

 - Add names and better reprs to some of the managers.
 - ConfigTree documentation
 - Yaml load bugfix.
 - Documentation for ``simulate run`` and the interactive context.
 - Tutorials for running a simulation interactively and from the command line.
 - Headers for API documentation.
 - Component management documentation.
 - Enforce all components have a unique name.
 - Add ``get_components_by_type`` and ``get_component(name)`` to
   the component manager.
 - Bugfix in the lookup table.

**0.8.20 - 04/22/19**

 - Add simulation lifecycle info to the simulant creator.
 - Bugfix in simulate profile.

**0.8.19 - 03/27/19**

 - Update results writer to write new hdfs instead of overwriting.

**0.8.18 - 02/13/19**

 - Fix numerical issue in rate to probability calculation
 - Alter randomness manager to keep track of randomness streams.

**0.8.17 - 02/13/19**

 - Fix branch/version synchronization

**0.8.16 - 02/11/19**

 - Remove combined sexes from the "build_table".

**0.8.15 - 01/03/19**

 - Add doctests to travis
 - Update population initializer error message

**0.8.14 - 12/20/18**

 - Standardize the population getter from the the interactive interface.
 - Added "additional_key" argument to randomness.filter for probability and for rate.
 - Added a profile subcommand to simulate.
 - Separated component configuration from setup.
 - Vectorize python loops in the interpolation implementation.

**0.8.13 - 11/15/18**

 - Fix broken doc dependency

**0.8.12 - 11/15/18**

 - Remove mean age and year columns

**0.8.11 - 11/15/18**

 - Bugfix where transitions were casting pandas indices to series.
 - Add better error message when a none is found in the configuration.

**0.8.10 - 11/5/18**

 - Added ``add_components`` method to simulation context.
 - Added typing info to interactive interface.

**0.8.9 - 10/23/18**

 - Accept ``.yml`` model specifications
 - Redesign interpolation. Order zero only at this point.

**0.8.8 - 10/09/18**

 - Raise error if multiple components set same default configuration.
 - Loosen error checking in value manager

**0.8.7 - 09/25/18**

 - Distinguish between missing and cyclic population table dependencies.
 - Initial draft of tutorial documentation

**0.8.6 - 09/07/18**

 - Workaround for hdf metadata limitation when writing dataframes with a large
   number of columns

**0.8.5 - 08/22/18**

 - Add integration with Zenodo to produce DOIs
 - Added default get_components implementation for component manager

**0.8.4 - 08/02/18**

 - Standardized a bunch of packaging stuff.

**0.8.2 - 07/24/18**

 - Added ``test`` command to verify and installation
 - Updated ``README`` with installation instructions.


**0.8.1 - 07/24/18**

 - Move to source layout.
 - Set tests to install first and then test installed package.
 - Renamed ``test_util`` to resolve naming collision during test.

**0.8.0 - 07/24/18**

 - Initial release<|MERGE_RESOLUTION|>--- conflicted
+++ resolved
@@ -1,10 +1,9 @@
-<<<<<<< HEAD
-=======
-**3.2.1 - TBD/TBD/TBD**
+**3.2.1 - 11/13/24**
 
   - Fix mypy errors in vivarium/framework/results/context.py
-
->>>>>>> 881d6b8d
+  - Modernize type hinting
+  - Remove unnecessary "from future import annotation" imports
+
 **3.2.0 - 11/12/24**
 
   - Feature: Supports passing callables directly when building lookup tables
@@ -16,11 +15,7 @@
   - Testing: Adds coverage for example DiseaseModel
   - Refactor: Converts resource module into a package
   - Refactor: Converts values module into a package
-<<<<<<< HEAD
-  = Refactor: Simplifies code to allow Managers to create columns
-=======
   - Refactor: Simplifies code to allow Managers to create columns
->>>>>>> 881d6b8d
   - Refactor: Converts ResourceManager __iter__ to a well-named instance method
   - Refactor: Creates ResourceTypes for each type of resource
   - Refactor: Makes Pipeline and RandomnessStream inherit from Resource
