import pandas as pd
import pytest
from layered_config_tree.exceptions import ConfigurationError

from tests.helpers import (
    AllColumnsRequirer,
    ColumnCreator,
    ColumnCreatorAndRequirer,
    ColumnRequirer,
    CustomPriorities,
    DefaultPriorities,
    FilteredPopulationView,
    LookupCreator,
    NoPopulationView,
    Parameterized,
    ParameterizedByComponent,
    SingleLookupCreator,
)
from vivarium import Artifact, InteractiveContext
from vivarium.framework.engine import Builder
from vivarium.framework.lookup.table import ScalarTable
from vivarium.framework.population import PopulationError


def load_cooling_time(builder: Builder) -> pd.DataFrame:
    return builder.data.load("cooling.time")


def test_unique_component_has_correct_repr():
    component = NoPopulationView()

    # Assert component has the correct repr
    assert component.__repr__() == "NoPopulationView()"


def test_parameterized_component_has_repr_that_incorporates_arguments():
    component = Parameterized("some_value", 5, "another_value")

    # Assert component has the correct repr
    assert component.__repr__() == "Parameterized(p_one=some_value, p_two=5)"


def test_component_by_other_component_has_repr_that_incorporates_arguments():
    arg = Parameterized("some_value", 5, "another_value")
    component = ParameterizedByComponent(arg)

    # Assert component has the correct repr
    expected_repr = "ParameterizedByComponent(param=Parameterized(p_one=some_value, p_two=5))"
    assert component.__repr__() == expected_repr


def test_component_with_no_arguments_has_correct_name():
    component = NoPopulationView()

    # Assert component has the correct name
    assert component.name == "no_population_view"


def test_parameterized_component_has_name_that_incorporates_arguments():
    component = Parameterized("some_value", 5, "another_value")

    # Assert component has the correct name
    assert component.name == "parameterized.some_value.5"


def test_component_by_other_component_has_name_that_incorporates_arguments():
    arg = Parameterized("some_value", 5, "another_value")
    component = ParameterizedByComponent(arg)

    # Assert component has the correct repr
    expected = "parameterized_by_component.'parameterized.some_value.5'"
    assert component.name == expected


def test_component_that_creates_columns_population_view():
    component = ColumnCreator()
    InteractiveContext(components=[component])

    # Assert population view is set and has the correct columns
    assert component.population_view is not None
    assert set(component.population_view.columns) == set(component.columns_created)


def test_component_that_requires_columns_population_view():
    component = ColumnRequirer()
    InteractiveContext(components=[ColumnCreator(), component])

    # Assert population view is set and has the correct columns
    assert component.population_view is not None
    assert set(component.population_view.columns) == set(component.columns_required)


def test_component_that_creates_and_requires_columns_population_view():
    component = ColumnCreatorAndRequirer()
    InteractiveContext(components=[ColumnCreator(), component])

    # Assert population view is set and has the correct columns
    expected_columns = component.columns_required + component.columns_created

    assert component.population_view is not None
    assert set(component.population_view.columns) == set(expected_columns)


def test_component_with_initialization_requirements():
    component = ColumnCreatorAndRequirer()
    simulation = InteractiveContext(components=[ColumnCreator(), component])

    # Assert required resources have been recorded by the ResourceManager
    component_dependencies_list = [
        r.dependencies
        # get all resources in the dependency graph
        for r in simulation._resource.sorted_nodes
        # if the producer is an instance method
        if hasattr(r.producer, "__self__")
        # and is a method of ColumnCreatorAndRequirer
        and isinstance(r.producer.__self__, ColumnCreatorAndRequirer)
    ]
    assert len(component_dependencies_list) == 1
    component_dependencies = component_dependencies_list[0]

    assert "value.pipeline_1" in component_dependencies
    assert "column.test_column_2" in component_dependencies
    assert "stream.stream_1" in component_dependencies


def test_component_that_requires_all_columns_population_view():
    component = AllColumnsRequirer()
    simulation = InteractiveContext(
        components=[ColumnCreator(), ColumnCreatorAndRequirer(), component]
    )
    population = simulation.get_population()

    # Assert population view is set and has the correct columns
    expected_columns = population.columns

    assert component.population_view is not None
    assert set(component.population_view.columns) == set(expected_columns)


def test_component_with_filtered_population_view():
    component = FilteredPopulationView()
    InteractiveContext(components=[ColumnCreator(), component])

    # Assert population view is being filtered using the desired query
    assert component.population_view.query == "test_column_1 == 5 and tracked == True"


def test_component_with_no_population_view():
    component = NoPopulationView()
    InteractiveContext(components=[ColumnCreator(), component])

    # Assert population view is not set
    assert component._population_view is None

    # Assert trying to access the population view raises an error
    with pytest.raises(PopulationError, match=f"'{component.name}' does not have access"):
        _ = component.population_view


def test_component_initializer_is_not_registered_if_not_defined():
    component = NoPopulationView()
    simulation = InteractiveContext(components=[component])

    # Assert that simulant initializer has been registered
    assert component.on_initialize_simulants not in simulation._resource


def test_component_initializer_is_registered_and_called_if_defined():
    pop_size = 1000
    component = ColumnCreator()
    expected_pop_view = component.get_initial_state(pd.RangeIndex(pop_size))

    config = {"population": {"population_size": pop_size}}
    simulation = InteractiveContext(components=[component], configuration=config)
    population = simulation.get_population()
<<<<<<< HEAD
    expected_pop_view = component.get_initial_state(population.index)
=======
>>>>>>> d298d0c5

    # Assert that simulant initializer has been registered
    assert component.on_initialize_simulants in simulation._resource
    # and that created columns are correctly initialized
    pd.testing.assert_frame_equal(population[component.columns_created], expected_pop_view)


def test_listeners_are_not_registered_if_not_defined():
    component = NoPopulationView()
    simulation = InteractiveContext(components=[component])

    post_setup_methods = simulation.get_listeners("post_setup")
    time_step_prepare_methods = simulation.get_listeners("time_step__prepare")
    time_step_methods = simulation.get_listeners("time_step")
    time_step_cleanup_methods = simulation.get_listeners("time_step__cleanup")
    collect_metrics_methods = simulation.get_listeners("collect_metrics")
    simulation_end_methods = simulation.get_listeners("simulation_end")

    for i in range(10):
        assert component.on_post_setup not in set(post_setup_methods.get(i, []))
        assert component.on_time_step_prepare not in set(time_step_prepare_methods.get(i, []))
        assert component.on_time_step not in set(time_step_methods.get(i, []))
        assert component.on_time_step_cleanup not in set(time_step_cleanup_methods.get(i, []))
        assert component.on_collect_metrics not in set(collect_metrics_methods.get(i, []))
        assert component.on_simulation_end not in set(simulation_end_methods.get(i, []))


def test_listeners_are_registered_if_defined():
    component = DefaultPriorities()
    simulation = InteractiveContext(components=[component])

    post_setup_methods = simulation.get_listeners("post_setup")
    time_step_prepare_methods = simulation.get_listeners("time_step__prepare")
    time_step_methods = simulation.get_listeners("time_step")
    time_step_cleanup_methods = simulation.get_listeners("time_step__cleanup")
    collect_metrics_methods = simulation.get_listeners("collect_metrics")
    simulation_end_methods = simulation.get_listeners("simulation_end")

    assert component.on_post_setup in set(post_setup_methods.get(5, []))
    assert component.on_time_step_prepare in set(time_step_prepare_methods.get(5, []))
    assert component.on_time_step in set(time_step_methods.get(5, []))
    assert component.on_time_step_cleanup in set(time_step_cleanup_methods.get(5, []))
    assert component.on_collect_metrics in set(collect_metrics_methods.get(5, []))
    assert component.on_simulation_end in set(simulation_end_methods.get(5, []))


def test_listeners_are_registered_at_custom_priorities():
    component = CustomPriorities()
    simulation = InteractiveContext(components=[component])

    post_setup_methods = simulation.get_listeners("post_setup")
    time_step_prepare_methods = simulation.get_listeners("time_step__prepare")
    time_step_methods = simulation.get_listeners("time_step")
    time_step_cleanup_methods = simulation.get_listeners("time_step__cleanup")
    collect_metrics_methods = simulation.get_listeners("collect_metrics")
    simulation_end_methods = simulation.get_listeners("simulation_end")

    assert component.on_post_setup not in set(post_setup_methods.get(5, []))
    assert component.on_time_step_prepare not in set(time_step_prepare_methods.get(5, []))
    assert component.on_time_step not in set(time_step_methods.get(5, []))
    assert component.on_time_step_cleanup not in set(time_step_cleanup_methods.get(5, []))
    assert component.on_collect_metrics not in set(collect_metrics_methods.get(5, []))
    assert component.on_simulation_end not in set(simulation_end_methods.get(5, []))

    assert component.on_post_setup in set(post_setup_methods.get(8, []))
    assert component.on_time_step_prepare in set(time_step_prepare_methods.get(7, []))
    assert component.on_time_step in set(time_step_methods.get(2, []))
    assert component.on_time_step_cleanup in set(time_step_cleanup_methods.get(3, []))
    assert component.on_collect_metrics in set(collect_metrics_methods.get(6, []))
    assert component.on_simulation_end in set(simulation_end_methods.get(1, []))


def test_component_configuration_gets_set(base_config):
    without_config = ColumnCreator()
    with_config = ColumnRequirer()

    column_requirer_config = {
        "column_requirer": {"test_configuration": "some_config_value"},
    }

    sim = InteractiveContext(components=[with_config, without_config], setup=False)
    sim.configuration.update(column_requirer_config)

    assert without_config.configuration is None
    assert with_config.configuration is None

    sim.setup()

    assert without_config.configuration is None
    assert with_config.configuration is not None
    assert with_config.configuration.to_dict() == column_requirer_config["column_requirer"]


def test_component_lookup_table_configuration(hdf_file_path):
    # Tests that lookup tables are created correctly based on their configuration

    favorite_team = pd.DataFrame(
        {"value": ["team_1", "team_2", "team_3"], "test_column_1": [1, 2, 3]}
    ).set_index("test_column_1")
    favorite_number = pd.DataFrame(
        {
            "value": ["number_1", "number_2", "number_3"],
            "test_column_3_start": [0, 1, 2],
            "test_column_3_end": [1, 2, 3],
        }
    ).set_index(["test_column_3_start", "test_column_3_end"])
    favorite_color = pd.DataFrame(
        {
            "value": ["color_1", "color_2", "color_3"],
            "test_column_2": ["value_1", "value_2", "value_3"],
            "test_column_3_start": [0, 1, 2],
            "test_column_3_end": [1, 2, 3],
        }
    ).set_index(["test_column_2", "test_column_3_start", "test_column_3_end"])
    cooling_time = pd.DataFrame(
        {"value": [0.1, 0.9, 0.2], "test_column_1": [1, 2, 3]}
    ).set_index("test_column_1")
    artifact_data = {
        "simulants.favorite_team": favorite_team,
        "simulants.favorite_color": favorite_color,
        "simulants.favorite_number": favorite_number,
        "cooling.time": cooling_time,
    }
    artifact = Artifact(hdf_file_path)
    for key, data in artifact_data.items():
        artifact.write(key, data)

    component = LookupCreator()
    sim = InteractiveContext(components=[component], setup=False)
    sim.configuration.update(
        {
            "input_data": {"artifact_path": hdf_file_path},
        },
    )
    sim.setup()

    # Assertions for specific lookup tables
    expected_tables = {
        "favorite_team",
        "favorite_color",
        "favorite_number",
        "favorite_scalar",
        "favorite_list",
        "baking_time",
        "cooling_time",
    }
    assert expected_tables == set(component.lookup_tables.keys())

    # Check for correct columns in lookup tables
    assert component.lookup_tables["favorite_team"].key_columns == ["test_column_1"]
    assert not component.lookup_tables["favorite_team"].parameter_columns
    assert component.lookup_tables["favorite_color"].key_columns == ["test_column_2"]
    assert component.lookup_tables["favorite_color"].parameter_columns == ["test_column_3"]
    assert isinstance(component.lookup_tables["favorite_scalar"], ScalarTable)
    assert isinstance(component.lookup_tables["favorite_list"], ScalarTable)
    assert component.lookup_tables["favorite_list"].value_columns == ["column_1", "column_2"]
    assert isinstance(component.lookup_tables["baking_time"], ScalarTable)
    assert component.lookup_tables["cooling_time"].key_columns == ["test_column_1"]
    assert not component.lookup_tables["cooling_time"].parameter_columns

    # Check for correct data in lookup tables
    assert component.lookup_tables["favorite_team"].data.equals(favorite_team.reset_index())
    assert component.lookup_tables["favorite_color"].data.equals(favorite_color.reset_index())
    assert component.lookup_tables["favorite_scalar"].data == 0.4
    assert component.lookup_tables["favorite_list"].data == [9, 4]
    assert component.lookup_tables["baking_time"].data == 0.5
    assert component.lookup_tables["cooling_time"].data.equals(cooling_time.reset_index())


@pytest.mark.parametrize(
    "configuration, match, error_type",
    [
        (
            {"favorite_color": "key.not.in.artifact"},
            "Error building lookup table 'favorite_color'. "
            "Failed to find key 'key.not.in.artifact' in artifact.",
            ConfigurationError,
        ),
        (
            {"favorite_color": "not.a.real.module::load_color"},
            "Error building lookup table 'favorite_color'. "
            "Unable to find module 'not.a.real.module'",
            ConfigurationError,
        ),
        (
            {"favorite_color": "self::non_existent_loader_function"},
            "Error building lookup table 'favorite_color'. There is no method "
            "'non_existent_loader_function' for the component "
            "single_lookup_creator.",
            ConfigurationError,
        ),
        (
            {"favorite_color": "vivarium::non_existent_loader_function"},
            "Error building lookup table 'favorite_color'. There is no method "
            "'non_existent_loader_function' for the module 'vivarium'.",
            ConfigurationError,
        ),
    ],
)
def test_failing_component_lookup_table_configurations(
    configuration, match, error_type, hdf_file_path
):
    component = SingleLookupCreator()
    sim = InteractiveContext(components=[component], setup=False)
    override_config = {
        "input_data": {"artifact_path": hdf_file_path},
        component.name: {"data_sources": configuration},
    }
    sim.configuration.update(override_config)
    with pytest.raises(error_type, match=match):
        sim.setup()<|MERGE_RESOLUTION|>--- conflicted
+++ resolved
@@ -173,10 +173,6 @@
     config = {"population": {"population_size": pop_size}}
     simulation = InteractiveContext(components=[component], configuration=config)
     population = simulation.get_population()
-<<<<<<< HEAD
-    expected_pop_view = component.get_initial_state(population.index)
-=======
->>>>>>> d298d0c5
 
     # Assert that simulant initializer has been registered
     assert component.on_initialize_simulants in simulation._resource
